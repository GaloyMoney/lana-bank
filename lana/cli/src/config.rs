use anyhow::Context;

use serde::{Deserialize, Serialize};
use tracing_utils::TracingConfig;

#[cfg(feature = "sim-time")]
use sim_time::TimeConfig;

#[cfg(feature = "sim-bootstrap")]
use sim_bootstrap::BootstrapConfig;

use std::path::Path;

use super::db::*;
use admin_server::AdminServerConfig;
use customer_server::CustomerServerConfig;
use lana_app::{app::AppConfig, report::ReportConfig, storage::config::StorageConfig};

#[derive(Clone, Default, Serialize, Deserialize)]
pub struct Config {
    #[serde(default)]
    pub db: DbConfig,
    #[serde(default)]
    pub admin_server: AdminServerConfig,
    #[serde(default)]
    pub customer_server: CustomerServerConfig,
    #[serde(default)]
    pub app: AppConfig,
    #[serde(default)]
    pub tracing: TracingConfig,

    #[cfg(feature = "sim-time")]
    #[serde(default)]
    pub time: TimeConfig,

    #[cfg(feature = "sim-bootstrap")]
    #[serde(default)]
    pub bootstrap: BootstrapConfig,
}

pub struct EnvSecrets {
    pub pg_con: String,
    pub sumsub_key: String,
    pub sumsub_secret: String,
    pub sa_creds_base64: Option<String>,
<<<<<<< HEAD
    pub custodian_encryption_key: String,
=======
    pub smtp_username: String,
    pub smtp_password: String,
>>>>>>> d564cd60
}

impl Config {
    pub fn init(
        path: impl AsRef<Path>,
        EnvSecrets {
            pg_con,
            sumsub_key,
            sumsub_secret,
            sa_creds_base64,
<<<<<<< HEAD
            custodian_encryption_key,
=======
            smtp_username,
            smtp_password,
>>>>>>> d564cd60
        }: EnvSecrets,
        dev_env_name_prefix: Option<String>,
    ) -> anyhow::Result<Self> {
        let config_file = std::fs::read_to_string(&path)
            .context(format!("Couldn't read config file {:?}", path.as_ref()))?;

        let mut config: Config =
            serde_yaml::from_str(&config_file).context("Couldn't parse config file")?;

        config.db.pg_con.clone_from(&pg_con);
        config.app.sumsub.sumsub_key = sumsub_key;
        config.app.sumsub.sumsub_secret = sumsub_secret;
        config.app.service_account = config
            .app
            .service_account
            .set_sa_creds_base64(sa_creds_base64)?;
        config.app.notification.email.username = smtp_username;
        config.app.notification.email.password = smtp_password;
        if let Some(dev_env_name_prefix) = dev_env_name_prefix {
            eprintln!(
                "WARNING - overriding GCP-related config from DEV_ENV_NAME_PREFIX={}",
                dev_env_name_prefix
            );
            config.app.report = ReportConfig::new_dev_mode(
                dev_env_name_prefix.clone(),
                config.app.service_account.clone(),
                config.app.report.dev_disable_auto_create,
            );
            config.app.storage = StorageConfig::new_dev_mode(dev_env_name_prefix);
        } else {
            config.app.report.service_account = Some(config.app.service_account.clone());
        };

        let key_bytes = hex::decode(custodian_encryption_key)?;
        if key_bytes.len() != 32 {
            return Err(anyhow::anyhow!(
                "Custodian encryption key must be 32 bytes, got {}",
                key_bytes.len()
            ));
        }

        config.app.custody.custodian_encryption.key =
            chacha20poly1305::Key::clone_from_slice(key_bytes.as_ref());

        Ok(config)
    }
}<|MERGE_RESOLUTION|>--- conflicted
+++ resolved
@@ -43,12 +43,9 @@
     pub sumsub_key: String,
     pub sumsub_secret: String,
     pub sa_creds_base64: Option<String>,
-<<<<<<< HEAD
-    pub custodian_encryption_key: String,
-=======
     pub smtp_username: String,
     pub smtp_password: String,
->>>>>>> d564cd60
+    pub custodian_encryption_key: String,
 }
 
 impl Config {
@@ -59,12 +56,9 @@
             sumsub_key,
             sumsub_secret,
             sa_creds_base64,
-<<<<<<< HEAD
-            custodian_encryption_key,
-=======
             smtp_username,
             smtp_password,
->>>>>>> d564cd60
+            custodian_encryption_key,
         }: EnvSecrets,
         dev_env_name_prefix: Option<String>,
     ) -> anyhow::Result<Self> {
