--- conflicted
+++ resolved
@@ -7,19 +7,11 @@
     accounting::LedgerAccountId,
     primitives::{
         AccountSpec, ApprovalProcessId, ChartId, CollateralId, CommitteeId, CreditFacilityId,
-<<<<<<< HEAD
-        CustodianId, CustomerDocumentId, CustomerId, DepositAccountId, DepositId, DisbursalId,
-        DisbursalStatus, DocumentId, EntryId, LedgerTransactionId, ManualTransactionId,
-        PaymentAllocationId, PaymentId, PermissionSetId, PolicyId, ReportId, RoleId, Satoshis,
-        SignedSatoshis, SignedUsdCents, Subject, TermsTemplateId, UsdCents, UserId, WalletId,
-        WithdrawalId,
-=======
         CreditFacilityProposalId, CreditFacilityProposalStatus, CustodianId, CustomerDocumentId,
         CustomerId, DepositAccountId, DepositId, DisbursalId, DisbursalStatus, DocumentId, EntryId,
-        LedgerTransactionId, ManualTransactionId, ObligationInstallmentId, PaymentId,
+        LedgerTransactionId, ManualTransactionId, PaymentAllocationId, PaymentId,
         PermissionSetId, PolicyId, ReportId, RoleId, Satoshis, SignedSatoshis, SignedUsdCents,
         Subject, TermsTemplateId, UsdCents, UserId, WalletId, WithdrawalId,
->>>>>>> 72c9031e
     },
     public_id::PublicId,
     report::ReportRunId,
