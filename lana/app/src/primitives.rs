--- conflicted
+++ resolved
@@ -3,14 +3,9 @@
     AccountSpec, BalanceRange, Chart, ChartId, LedgerTransactionId, ManualTransactionId,
 };
 pub use core_credit::{
-<<<<<<< HEAD
-    CollateralAction, CollateralId, CreditFacilityId, CreditFacilityStatus, DisbursalId,
-    DisbursalStatus, PaymentAllocationId, PaymentId, TermsTemplateId,
-=======
     CollateralAction, CollateralId, CreditFacilityId, CreditFacilityProposalCollateralizationState,
     CreditFacilityProposalId, CreditFacilityProposalStatus, CreditFacilityStatus, DisbursalId,
-    DisbursalStatus, ObligationInstallmentId, PaymentId, TermsTemplateId,
->>>>>>> 72c9031e
+    DisbursalStatus, PaymentAllocationId, PaymentId, TermsTemplateId,
 };
 pub use core_custody::{CustodianId, WalletId};
 pub use core_customer::{CustomerDocumentId, CustomerId};
