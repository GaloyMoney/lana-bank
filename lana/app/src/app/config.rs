use serde::{Deserialize, Serialize};

use std::path::PathBuf;

use crate::{
    access::config::AccessConfig, applicant::SumsubConfig, credit::CreditConfig,
<<<<<<< HEAD
    custody::CustodyConfig, customer_sync::CustomerSyncConfig, job::JobExecutorConfig,
=======
    customer_sync::CustomerSyncConfig, job::JobExecutorConfig, notification::NotificationConfig,
>>>>>>> d564cd60
    report::ReportConfig, service_account::ServiceAccountConfig, storage::config::StorageConfig,
    user_onboarding::UserOnboardingConfig,
};

#[derive(Clone, Default, Debug, Deserialize, Serialize)]
pub struct AppConfig {
    #[serde(default)]
    pub job_execution: JobExecutorConfig,
    #[serde(default)]
    pub sumsub: SumsubConfig,
    #[serde(default)]
    pub access: AccessConfig,
    #[serde(default)]
    pub credit: CreditConfig,
    #[serde(default)]
    pub service_account: ServiceAccountConfig,
    #[serde(default)]
    pub report: ReportConfig,
    #[serde(default)]
    pub storage: StorageConfig,
    #[serde(default)]
    pub user_onboarding: UserOnboardingConfig,
    #[serde(default)]
    pub customer_sync: CustomerSyncConfig,
    #[serde(default)]
    pub accounting_init: AccountingInitConfig,
    #[serde(default)]
<<<<<<< HEAD
    pub custody: CustodyConfig,
=======
    pub notification: NotificationConfig,
>>>>>>> d564cd60
}

#[derive(Clone, Default, Debug, Deserialize, Serialize)]
pub struct AccountingInitConfig {
    #[serde(default)]
    pub chart_of_accounts_seed_path: Option<PathBuf>,
    #[serde(default)]
    pub deposit_config_path: Option<PathBuf>,
    #[serde(default)]
    pub credit_config_path: Option<PathBuf>,
    #[serde(default)]
    pub balance_sheet_config_path: Option<PathBuf>,
    #[serde(default)]
    pub profit_and_loss_config_path: Option<PathBuf>,
}<|MERGE_RESOLUTION|>--- conflicted
+++ resolved
@@ -4,13 +4,9 @@
 
 use crate::{
     access::config::AccessConfig, applicant::SumsubConfig, credit::CreditConfig,
-<<<<<<< HEAD
     custody::CustodyConfig, customer_sync::CustomerSyncConfig, job::JobExecutorConfig,
-=======
-    customer_sync::CustomerSyncConfig, job::JobExecutorConfig, notification::NotificationConfig,
->>>>>>> d564cd60
-    report::ReportConfig, service_account::ServiceAccountConfig, storage::config::StorageConfig,
-    user_onboarding::UserOnboardingConfig,
+    notification::NotificationConfig, report::ReportConfig, service_account::ServiceAccountConfig,
+    storage::config::StorageConfig, user_onboarding::UserOnboardingConfig,
 };
 
 #[derive(Clone, Default, Debug, Deserialize, Serialize)]
@@ -36,11 +32,9 @@
     #[serde(default)]
     pub accounting_init: AccountingInitConfig,
     #[serde(default)]
-<<<<<<< HEAD
     pub custody: CustodyConfig,
-=======
+    #[serde(default)]
     pub notification: NotificationConfig,
->>>>>>> d564cd60
 }
 
 #[derive(Clone, Default, Debug, Deserialize, Serialize)]
