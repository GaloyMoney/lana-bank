#![cfg_attr(feature = "fail-on-warnings", deny(warnings))]
#![cfg_attr(feature = "fail-on-warnings", deny(clippy::all))]

pub mod accounting_init;
pub mod app;

pub mod applicant {
    pub use core_applicant::*;
    pub type Applicants =
        core_applicant::Applicants<crate::authorization::Authorization, lana_events::LanaEvent>;
}

pub mod authorization;
pub mod primitives;

pub mod storage {
    pub use cloud_storage::*;
}

pub mod document {
    pub use document_storage::{
        Document, DocumentId, DocumentRepo, DocumentStatus, DocumentType,
        DocumentsByCreatedAtCursor, GeneratedDocumentDownloadLink, NewDocument, ReferenceId, error,
    };
    pub type DocumentStorage = document_storage::DocumentStorage;
}

pub mod outbox {
    pub type Outbox = outbox::Outbox<lana_events::LanaEvent>;
}
pub mod dashboard {
    pub type Dashboard = dashboard::Dashboard<crate::authorization::Authorization>;
    pub use dashboard::DashboardValues;
}

pub mod user_onboarding {
    pub use user_onboarding::config::UserOnboardingConfig;
    pub type UserOnboarding = user_onboarding::UserOnboarding<lana_events::LanaEvent>;
}

pub mod notification {
    pub use notification::config::NotificationConfig;
    pub type Notification = notification::Notification<crate::authorization::Authorization>;
    pub type EmailNotification =
        notification::email::EmailNotification<crate::authorization::Authorization>;
}

pub mod rbac {
    pub use rbac_types::PermissionSetName;
}
pub mod access {
    pub use core_access::{Role, RoleId, UserId, config, error, permission_set, role, user};
    pub type Access = core_access::CoreAccess<crate::audit::Audit, lana_events::LanaEvent>;
}

pub mod customer {
    pub use core_customer::{
        Activity, CUSTOMER_REF_TARGET, Customer, CustomerDocumentId, CustomerId, CustomerType,
        CustomersCursor, CustomersFilter, CustomersSortBy, KycLevel, KycVerification, Sort, error,
    };
    pub type Customers =
        core_customer::Customers<crate::authorization::Authorization, lana_events::LanaEvent>;
}

pub mod customer_sync {
    pub use customer_sync::config::CustomerSyncConfig;
    pub type CustomerSync =
        customer_sync::CustomerSync<crate::authorization::Authorization, lana_events::LanaEvent>;
}

pub mod deposit_sync {
    pub use deposit_sync::config::DepositSyncConfig;
    pub type DepositSync =
        deposit_sync::DepositSync<crate::authorization::Authorization, lana_events::LanaEvent>;
}

pub mod price {
    pub use core_price::*;
}

pub mod job {
    pub use job::*;
}

pub mod governance {
    use crate::authorization::Authorization;
    use lana_events::LanaEvent;
    pub type Governance = governance::Governance<Authorization, LanaEvent>;
    pub use crate::credit::APPROVE_CREDIT_FACILITY_PROPOSAL_PROCESS;
    pub use crate::credit::APPROVE_DISBURSAL_PROCESS;
    pub use core_deposit::APPROVE_WITHDRAWAL_PROCESS;
    pub use governance::{
        ApprovalProcess, ApprovalProcessStatus, ApprovalProcessType, ApprovalRules, Committee,
        CommitteeId, Policy, approval_process_cursor, committee_cursor, error, policy_cursor,
    };
}

pub mod audit {
    use crate::{
        authorization::{LanaAction, LanaObject},
        primitives::Subject,
    };

    pub use audit::{AuditCursor, AuditEntryId, AuditInfo, AuditSvc, error};
    pub type Audit = audit::Audit<Subject, LanaObject, LanaAction>;
    pub type AuditEntry = audit::AuditEntry<Subject, LanaObject, LanaAction>;
}

pub mod deposit {
    pub use core_deposit::{
        ChartOfAccountsIntegrationConfig, CoreDepositEvent, DEPOSIT_ACCOUNT_ENTITY_TYPE,
        DEPOSIT_TRANSACTION_ENTITY_TYPE, Deposit, DepositAccount, DepositAccountBalance,
        DepositAccountHistoryCursor, DepositAccountHistoryEntry, DepositAccountStatus, DepositId,
        DepositStatus, DepositsByCreatedAtCursor, WITHDRAWAL_TRANSACTION_ENTITY_TYPE, Withdrawal,
        WithdrawalId, WithdrawalStatus, WithdrawalsByCreatedAtCursor, error,
    };

    pub type Deposits =
        core_deposit::CoreDeposit<crate::authorization::Authorization, lana_events::LanaEvent>;
}

pub mod accounting {
    pub use core_accounting::{
        AccountCode, AccountCodeSection, AccountingCsvId, CalaAccountBalance, CalaAccountId,
        ChartId, LedgerAccountId, TransactionTemplateId, chart_of_accounts, csv, error, journal,
        ledger_account, ledger_transaction, manual_transaction, transaction_templates,
        {Chart, tree},
    };

    pub type Accounting = core_accounting::CoreAccounting<crate::authorization::Authorization>;
    pub type ChartOfAccounts =
        core_accounting::ChartOfAccounts<crate::authorization::Authorization>;
}

pub mod profit_and_loss {
    pub use core_accounting::profit_and_loss::*;
    pub type ProfitAndLossStatements =
        core_accounting::ProfitAndLossStatements<crate::authorization::Authorization>;
}

pub mod balance_sheet {
    pub use core_accounting::balance_sheet::*;
    pub type BalanceSheets = core_accounting::BalanceSheets<crate::authorization::Authorization>;
}

pub mod trial_balance {
    pub use core_accounting::trial_balance::*;
    pub type TrialBalances = core_accounting::TrialBalances<crate::authorization::Authorization>;
}

pub mod custody {
    pub use core_custody::{
        CustodyConfig, CustodyPublisher, Wallet, WalletId, WalletNetwork, custodian, error,
    };
    pub type Custody =
        core_custody::CoreCustody<crate::authorization::Authorization, lana_events::LanaEvent>;
}

pub mod credit {
    pub use core_credit::{
<<<<<<< HEAD
        APPROVE_CREDIT_FACILITY_PROPOSAL_PROCESS, APPROVE_DISBURSAL_PROCESS,
        CREDIT_FACILITY_ENTITY_TYPE, ChartOfAccountsIntegrationConfig, Collateral,
        CollateralUpdated, CollateralizationUpdated, CoreCreditEvent, CreditConfig,
        CreditFacilitiesCursor, CreditFacilitiesFilter, CreditFacilitiesSortBy, CreditFacility,
        CreditFacilityApproved, CreditFacilityBalanceSummary, CreditFacilityHistoryEntry,
        CreditFacilityProposal, CreditFacilityProposalsByCreatedAtCursor,
        CreditFacilityRepaymentPlanEntry, CreditFacilityStatus, Disbursal, DisbursalExecuted,
=======
        APPROVE_CREDIT_FACILITY_PROCESS, APPROVE_CREDIT_FACILITY_PROPOSAL_PROCESS,
        APPROVE_DISBURSAL_PROCESS, COLLATERAL_ENTITY_TYPE, CREDIT_FACILITY_ENTITY_TYPE,
        ChartOfAccountsIntegrationConfig, Collateral, CollateralUpdated, CollateralizationUpdated,
        CoreCreditEvent, CreditConfig, CreditFacilitiesCursor, CreditFacilitiesFilter,
        CreditFacilitiesSortBy, CreditFacility, CreditFacilityApproved,
        CreditFacilityBalanceSummary, CreditFacilityHistoryEntry, CreditFacilityRepaymentPlanEntry,
        CreditFacilityStatus, DISBURSAL_TRANSACTION_ENTITY_TYPE, Disbursal, DisbursalExecuted,
>>>>>>> 8143592b
        DisbursalStatus, DisbursalsCursor, DisbursalsFilter, DisbursalsSortBy, IncrementalPayment,
        InterestAccrualsPosted, ListDirection, ObligationInstallment, ObligationMovedToLiquidation,
        Payment, RepaymentStatus, RepaymentType, Sort, TermsTemplate, error, terms_template_error,
    };

    pub type Credit =
        core_credit::CoreCredit<crate::authorization::Authorization, lana_events::LanaEvent>;
}

pub mod terms {
    pub use core_credit::{
        AnnualRatePct, CVLPct, CollateralizationState,
        CreditFacilityProposalCollateralizationState, FacilityDuration, InterestInterval,
        ObligationDuration, OneTimeFeeRatePct, TermValues,
    };
}

pub mod public_id {
    pub use public_id::{PublicId, PublicIdEntity, PublicIdTargetType, PublicIds, error};
}

pub mod report {
    pub use core_report::{
        CoreReportAction, CoreReportEvent, Report, ReportConfig, ReportError, ReportFile, ReportId,
        ReportObject, ReportRun, ReportRunId, ReportRunState, ReportRunType,
        ReportRunsByCreatedAtCursor, ReportsByCreatedAtCursor, error,
    };
    pub type Reports =
        core_report::CoreReports<crate::authorization::Authorization, lana_events::LanaEvent>;
}

pub mod contract_creation {
    pub use contract_creation::*;
    pub type ContractCreation = contract_creation::ContractCreation<
        crate::authorization::Authorization,
        lana_events::LanaEvent,
    >;
}<|MERGE_RESOLUTION|>--- conflicted
+++ resolved
@@ -158,26 +158,17 @@
 
 pub mod credit {
     pub use core_credit::{
-<<<<<<< HEAD
         APPROVE_CREDIT_FACILITY_PROPOSAL_PROCESS, APPROVE_DISBURSAL_PROCESS,
-        CREDIT_FACILITY_ENTITY_TYPE, ChartOfAccountsIntegrationConfig, Collateral,
-        CollateralUpdated, CollateralizationUpdated, CoreCreditEvent, CreditConfig,
+        COLLATERAL_ENTITY_TYPE, CREDIT_FACILITY_ENTITY_TYPE, ChartOfAccountsIntegrationConfig,
+        Collateral, CollateralUpdated, CollateralizationUpdated, CoreCreditEvent, CreditConfig,
         CreditFacilitiesCursor, CreditFacilitiesFilter, CreditFacilitiesSortBy, CreditFacility,
         CreditFacilityApproved, CreditFacilityBalanceSummary, CreditFacilityHistoryEntry,
         CreditFacilityProposal, CreditFacilityProposalsByCreatedAtCursor,
-        CreditFacilityRepaymentPlanEntry, CreditFacilityStatus, Disbursal, DisbursalExecuted,
-=======
-        APPROVE_CREDIT_FACILITY_PROCESS, APPROVE_CREDIT_FACILITY_PROPOSAL_PROCESS,
-        APPROVE_DISBURSAL_PROCESS, COLLATERAL_ENTITY_TYPE, CREDIT_FACILITY_ENTITY_TYPE,
-        ChartOfAccountsIntegrationConfig, Collateral, CollateralUpdated, CollateralizationUpdated,
-        CoreCreditEvent, CreditConfig, CreditFacilitiesCursor, CreditFacilitiesFilter,
-        CreditFacilitiesSortBy, CreditFacility, CreditFacilityApproved,
-        CreditFacilityBalanceSummary, CreditFacilityHistoryEntry, CreditFacilityRepaymentPlanEntry,
-        CreditFacilityStatus, DISBURSAL_TRANSACTION_ENTITY_TYPE, Disbursal, DisbursalExecuted,
->>>>>>> 8143592b
-        DisbursalStatus, DisbursalsCursor, DisbursalsFilter, DisbursalsSortBy, IncrementalPayment,
-        InterestAccrualsPosted, ListDirection, ObligationInstallment, ObligationMovedToLiquidation,
-        Payment, RepaymentStatus, RepaymentType, Sort, TermsTemplate, error, terms_template_error,
+        CreditFacilityRepaymentPlanEntry, CreditFacilityStatus, DISBURSAL_TRANSACTION_ENTITY_TYPE,
+        Disbursal, DisbursalExecuted, DisbursalStatus, DisbursalsCursor, DisbursalsFilter,
+        DisbursalsSortBy, IncrementalPayment, InterestAccrualsPosted, ListDirection,
+        ObligationInstallment, ObligationMovedToLiquidation, Payment, RepaymentStatus,
+        RepaymentType, Sort, TermsTemplate, error, terms_template_error,
     };
 
     pub type Credit =
