--- conflicted
+++ resolved
@@ -177,12 +177,8 @@
 
 pub mod terms {
     pub use core_credit::{
-<<<<<<< HEAD
-        AnnualRatePct, CVLPct, CollateralizationState, DisbursalPolicy, FacilityDuration, InterestInterval,
-=======
         AnnualRatePct, CVLPct, CollateralizationState,
-        CreditFacilityProposalCollateralizationState, FacilityDuration, InterestInterval,
->>>>>>> 8b0b31c7
+        CreditFacilityProposalCollateralizationState, DisbursalPolicy, FacilityDuration, InterestInterval,
         ObligationDuration, OneTimeFeeRatePct, TermValues,
     };
 }
