--- conflicted
+++ resolved
@@ -96,20 +96,6 @@
         )
         .await?;
         let terms_templates = TermsTemplates::new(&pool, &authz, &export);
-<<<<<<< HEAD
-=======
-        let loans = Loans::init(
-            &pool,
-            config.loan,
-            &jobs,
-            &customers,
-            &ledger,
-            &authz,
-            &export,
-            &price,
-        )
-        .await?;
->>>>>>> 2a92205e
         jobs.start_poll().await?;
 
         Ok(Self {
