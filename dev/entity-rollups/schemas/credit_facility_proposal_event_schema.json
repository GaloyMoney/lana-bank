{
  "$defs": {
    "CVLPct": {
      "oneOf": [
        {
          "enum": [
            "Infinite"
          ],
          "type": "string"
        },
        {
          "additionalProperties": false,
          "properties": {
            "Finite": {
              "pattern": "^-?\\d+(\\.\\d+)?([eE]\\d+)?$",
              "type": [
                "string",
                "number"
              ]
            }
          },
          "required": [
            "Finite"
          ],
          "type": "object"
        }
      ]
    },
    "CollateralizationRatio": {
      "oneOf": [
        {
          "enum": [
            "Infinite"
          ],
          "type": "string"
        },
        {
          "additionalProperties": false,
          "properties": {
            "Finite": {
              "pattern": "^-?\\d+(\\.\\d+)?([eE]\\d+)?$",
              "type": [
                "string",
                "number"
              ]
            }
          },
          "required": [
            "Finite"
          ],
          "type": "object"
        }
      ]
    },
    "CreditFacilityProposalAccountIds": {
      "properties": {
        "collateral_account_id": {
          "format": "uuid",
          "type": "string"
        },
        "facility_account_id": {
          "format": "uuid",
          "type": "string"
        }
      },
      "required": [
        "facility_account_id",
        "collateral_account_id"
      ],
      "type": "object"
    },
    "CreditFacilityProposalCollateralizationState": {
      "enum": [
        "FullyCollateralized",
        "UnderCollateralized"
      ],
      "type": "string"
    },
<<<<<<< HEAD
    "DisbursalPolicy": {
      "enum": [
        "MULTIPLE",
        "SINGLE_FULL_ON_ACTIVATION"
=======
    "CustomerType": {
      "enum": [
        "Individual",
        "GovernmentEntity",
        "PrivateCompany",
        "Bank",
        "FinancialInstitution",
        "ForeignAgencyOrSubsidiary",
        "NonDomiciledCompany"
>>>>>>> 8b0b31c7
      ],
      "type": "string"
    },
    "FacilityDuration": {
      "oneOf": [
        {
          "properties": {
            "type": {
              "const": "months",
              "type": "string"
            },
            "value": {
              "format": "uint32",
              "minimum": 0,
              "type": "integer"
            }
          },
          "required": [
            "type",
            "value"
          ],
          "type": "object"
        }
      ]
    },
    "InterestInterval": {
      "oneOf": [
        {
          "properties": {
            "type": {
              "const": "end_of_month",
              "type": "string"
            }
          },
          "required": [
            "type"
          ],
          "type": "object"
        },
        {
          "properties": {
            "type": {
              "const": "end_of_day",
              "type": "string"
            }
          },
          "required": [
            "type"
          ],
          "type": "object"
        }
      ]
    },
    "ObligationDuration": {
      "oneOf": [
        {
          "properties": {
            "type": {
              "const": "days",
              "type": "string"
            },
            "value": {
              "format": "uint64",
              "minimum": 0,
              "type": "integer"
            }
          },
          "required": [
            "type",
            "value"
          ],
          "type": "object"
        }
      ]
    },
    "PriceOfOneBTC": {
      "$ref": "#/$defs/UsdCents"
    },
    "Satoshis": {
      "format": "uint64",
      "minimum": 0,
      "type": "integer"
    },
    "TermValues": {
      "properties": {
        "accrual_cycle_interval": {
          "$ref": "#/$defs/InterestInterval"
        },
        "accrual_interval": {
          "$ref": "#/$defs/InterestInterval"
        },
        "annual_rate": {
          "pattern": "^-?\\d+(\\.\\d+)?([eE]\\d+)?$",
          "type": [
            "string",
            "number"
          ]
        },
        "disbursal_policy": {
          "$ref": "#/$defs/DisbursalPolicy"
        },
        "duration": {
          "$ref": "#/$defs/FacilityDuration"
        },
        "initial_cvl": {
          "$ref": "#/$defs/CVLPct"
        },
        "interest_due_duration_from_accrual": {
          "$ref": "#/$defs/ObligationDuration"
        },
        "liquidation_cvl": {
          "$ref": "#/$defs/CVLPct"
        },
        "margin_call_cvl": {
          "$ref": "#/$defs/CVLPct"
        },
        "obligation_liquidation_duration_from_due": {
          "anyOf": [
            {
              "$ref": "#/$defs/ObligationDuration"
            },
            {
              "type": "null"
            }
          ]
        },
        "obligation_overdue_duration_from_due": {
          "anyOf": [
            {
              "$ref": "#/$defs/ObligationDuration"
            },
            {
              "type": "null"
            }
          ]
        },
        "one_time_fee_rate": {
          "pattern": "^-?\\d+(\\.\\d+)?([eE]\\d+)?$",
          "type": [
            "string",
            "number"
          ]
        }
      },
      "required": [
        "annual_rate",
        "duration",
        "interest_due_duration_from_accrual",
        "accrual_cycle_interval",
        "accrual_interval",
        "one_time_fee_rate",
        "liquidation_cvl",
        "margin_call_cvl",
        "initial_cvl",
        "disbursal_policy"
      ],
      "type": "object"
    },
    "UsdCents": {
      "format": "uint64",
      "minimum": 0,
      "type": "integer"
    }
  },
  "$schema": "https://json-schema.org/draft/2020-12/schema",
  "oneOf": [
    {
      "properties": {
        "account_ids": {
          "$ref": "#/$defs/CreditFacilityProposalAccountIds"
        },
        "amount": {
          "$ref": "#/$defs/UsdCents"
        },
        "approval_process_id": {
          "format": "uuid",
          "type": "string"
        },
        "collateral_id": {
          "format": "uuid",
          "type": "string"
        },
        "customer_id": {
          "format": "uuid",
          "type": "string"
        },
        "customer_type": {
          "$ref": "#/$defs/CustomerType"
        },
        "disbursal_credit_account_id": {
          "format": "uuid",
          "type": "string"
        },
        "id": {
          "format": "uuid",
          "type": "string"
        },
        "ledger_tx_id": {
          "format": "uuid",
          "type": "string"
        },
        "terms": {
          "$ref": "#/$defs/TermValues"
        },
        "type": {
          "const": "initialized",
          "type": "string"
        }
      },
      "required": [
        "type",
        "id",
        "ledger_tx_id",
        "customer_id",
        "customer_type",
        "collateral_id",
        "terms",
        "amount",
        "account_ids",
        "disbursal_credit_account_id",
        "approval_process_id"
      ],
      "type": "object"
    },
    {
      "properties": {
        "approval_process_id": {
          "format": "uuid",
          "type": "string"
        },
        "approved": {
          "type": "boolean"
        },
        "type": {
          "const": "approval_process_concluded",
          "type": "string"
        }
      },
      "required": [
        "type",
        "approval_process_id",
        "approved"
      ],
      "type": "object"
    },
    {
      "properties": {
        "collateral": {
          "$ref": "#/$defs/Satoshis"
        },
        "collateralization_state": {
          "$ref": "#/$defs/CreditFacilityProposalCollateralizationState"
        },
        "price": {
          "$ref": "#/$defs/PriceOfOneBTC"
        },
        "type": {
          "const": "collateralization_state_changed",
          "type": "string"
        }
      },
      "required": [
        "type",
        "collateralization_state",
        "collateral",
        "price"
      ],
      "type": "object"
    },
    {
      "properties": {
        "collateralization_ratio": {
          "$ref": "#/$defs/CollateralizationRatio"
        },
        "type": {
          "const": "collateralization_ratio_changed",
          "type": "string"
        }
      },
      "required": [
        "type",
        "collateralization_ratio"
      ],
      "type": "object"
    },
    {
      "properties": {
        "type": {
          "const": "completed",
          "type": "string"
        }
      },
      "required": [
        "type"
      ],
      "type": "object"
    }
  ],
  "title": "CreditFacilityProposalEvent"
}<|MERGE_RESOLUTION|>--- conflicted
+++ resolved
@@ -76,12 +76,6 @@
       ],
       "type": "string"
     },
-<<<<<<< HEAD
-    "DisbursalPolicy": {
-      "enum": [
-        "MULTIPLE",
-        "SINGLE_FULL_ON_ACTIVATION"
-=======
     "CustomerType": {
       "enum": [
         "Individual",
@@ -91,7 +85,6 @@
         "FinancialInstitution",
         "ForeignAgencyOrSubsidiary",
         "NonDomiciledCompany"
->>>>>>> 8b0b31c7
       ],
       "type": "string"
     },
