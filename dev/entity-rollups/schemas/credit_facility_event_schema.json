{
  "$defs": {
    "CVLPct": {
      "oneOf": [
        {
          "enum": [
            "Infinite"
          ],
          "type": "string"
        },
        {
          "additionalProperties": false,
          "properties": {
            "Finite": {
              "pattern": "^-?\\d+(\\.\\d+)?([eE]\\d+)?$",
              "type": [
                "string",
                "number"
              ]
            }
          },
          "required": [
            "Finite"
          ],
          "type": "object"
        }
      ]
    },
    "CollateralizationRatio": {
      "oneOf": [
        {
          "enum": [
            "Infinite"
          ],
          "type": "string"
        },
        {
          "additionalProperties": false,
          "properties": {
            "Finite": {
              "pattern": "^-?\\d+(\\.\\d+)?([eE]\\d+)?$",
              "type": [
                "string",
                "number"
              ]
            }
          },
          "required": [
            "Finite"
          ],
          "type": "object"
        }
      ]
    },
    "CollateralizationState": {
      "enum": [
        "FullyCollateralized",
        "UnderMarginCallThreshold",
        "UnderLiquidationThreshold",
        "NoCollateral",
        "NoExposure"
      ],
      "type": "string"
    },
    "CreditFacilityLedgerAccountIds": {
      "properties": {
        "collateral_account_id": {
          "format": "uuid",
          "type": "string"
        },
        "disbursed_defaulted_account_id": {
          "format": "uuid",
          "type": "string"
        },
        "disbursed_receivable_due_account_id": {
          "format": "uuid",
          "type": "string"
        },
        "disbursed_receivable_not_yet_due_account_id": {
          "format": "uuid",
          "type": "string"
        },
        "disbursed_receivable_overdue_account_id": {
          "format": "uuid",
          "type": "string"
        },
        "facility_account_id": {
          "format": "uuid",
          "type": "string"
        },
        "fee_income_account_id": {
          "format": "uuid",
          "type": "string"
        },
        "in_liquidation_account_id": {
          "format": "uuid",
          "type": "string"
        },
        "interest_defaulted_account_id": {
          "format": "uuid",
          "type": "string"
        },
        "interest_income_account_id": {
          "format": "uuid",
          "type": "string"
        },
        "interest_receivable_due_account_id": {
          "format": "uuid",
          "type": "string"
        },
        "interest_receivable_not_yet_due_account_id": {
          "format": "uuid",
          "type": "string"
        },
        "interest_receivable_overdue_account_id": {
          "format": "uuid",
          "type": "string"
        }
      },
      "required": [
        "facility_account_id",
        "in_liquidation_account_id",
        "disbursed_receivable_not_yet_due_account_id",
        "disbursed_receivable_due_account_id",
        "disbursed_receivable_overdue_account_id",
        "disbursed_defaulted_account_id",
        "collateral_account_id",
        "interest_receivable_not_yet_due_account_id",
        "interest_receivable_due_account_id",
        "interest_receivable_overdue_account_id",
        "interest_defaulted_account_id",
        "interest_income_account_id",
        "fee_income_account_id"
      ],
      "type": "object"
    },
    "CreditFacilityReceivable": {
      "properties": {
        "disbursed": {
          "$ref": "#/$defs/UsdCents"
        },
        "interest": {
          "$ref": "#/$defs/UsdCents"
        }
      },
      "required": [
        "disbursed",
        "interest"
      ],
      "type": "object"
    },
<<<<<<< HEAD
    "DisbursalPolicy": {
      "enum": [
        "MULTIPLE",
        "SINGLE_FULL_ON_ACTIVATION"
      ],
      "type": "string"
    },
=======
    "CustomerType": {
      "enum": [
        "Individual",
        "GovernmentEntity",
        "PrivateCompany",
        "Bank",
        "FinancialInstitution",
        "ForeignAgencyOrSubsidiary",
        "NonDomiciledCompany"
      ],
      "type": "string"
    },
    "EffectiveDate": {
      "format": "date",
      "type": "string"
    },
>>>>>>> 8b0b31c7
    "FacilityDuration": {
      "oneOf": [
        {
          "properties": {
            "type": {
              "const": "months",
              "type": "string"
            },
            "value": {
              "format": "uint32",
              "minimum": 0,
              "type": "integer"
            }
          },
          "required": [
            "type",
            "value"
          ],
          "type": "object"
        }
      ]
    },
    "InterestInterval": {
      "oneOf": [
        {
          "properties": {
            "type": {
              "const": "end_of_month",
              "type": "string"
            }
          },
          "required": [
            "type"
          ],
          "type": "object"
        },
        {
          "properties": {
            "type": {
              "const": "end_of_day",
              "type": "string"
            }
          },
          "required": [
            "type"
          ],
          "type": "object"
        }
      ]
    },
    "InterestPeriod": {
      "properties": {
        "end": {
          "format": "date-time",
          "type": "string"
        },
        "interval": {
          "$ref": "#/$defs/InterestInterval"
        },
        "start": {
          "format": "date-time",
          "type": "string"
        }
      },
      "required": [
        "interval",
        "start",
        "end"
      ],
      "type": "object"
    },
    "ObligationDuration": {
      "oneOf": [
        {
          "properties": {
            "type": {
              "const": "days",
              "type": "string"
            },
            "value": {
              "format": "uint64",
              "minimum": 0,
              "type": "integer"
            }
          },
          "required": [
            "type",
            "value"
          ],
          "type": "object"
        }
      ]
    },
    "PriceOfOneBTC": {
      "$ref": "#/$defs/UsdCents"
    },
    "Satoshis": {
      "format": "uint64",
      "minimum": 0,
      "type": "integer"
    },
    "TermValues": {
      "properties": {
        "accrual_cycle_interval": {
          "$ref": "#/$defs/InterestInterval"
        },
        "accrual_interval": {
          "$ref": "#/$defs/InterestInterval"
        },
        "annual_rate": {
          "pattern": "^-?\\d+(\\.\\d+)?([eE]\\d+)?$",
          "type": [
            "string",
            "number"
          ]
        },
        "disbursal_policy": {
          "$ref": "#/$defs/DisbursalPolicy"
        },
        "duration": {
          "$ref": "#/$defs/FacilityDuration"
        },
        "initial_cvl": {
          "$ref": "#/$defs/CVLPct"
        },
        "interest_due_duration_from_accrual": {
          "$ref": "#/$defs/ObligationDuration"
        },
        "liquidation_cvl": {
          "$ref": "#/$defs/CVLPct"
        },
        "margin_call_cvl": {
          "$ref": "#/$defs/CVLPct"
        },
        "obligation_liquidation_duration_from_due": {
          "anyOf": [
            {
              "$ref": "#/$defs/ObligationDuration"
            },
            {
              "type": "null"
            }
          ]
        },
        "obligation_overdue_duration_from_due": {
          "anyOf": [
            {
              "$ref": "#/$defs/ObligationDuration"
            },
            {
              "type": "null"
            }
          ]
        },
        "one_time_fee_rate": {
          "pattern": "^-?\\d+(\\.\\d+)?([eE]\\d+)?$",
          "type": [
            "string",
            "number"
          ]
        }
      },
      "required": [
        "annual_rate",
        "duration",
        "interest_due_duration_from_accrual",
        "accrual_cycle_interval",
        "accrual_interval",
        "one_time_fee_rate",
        "liquidation_cvl",
        "margin_call_cvl",
        "initial_cvl",
        "disbursal_policy"
      ],
      "type": "object"
    },
    "UsdCents": {
      "format": "uint64",
      "minimum": 0,
      "type": "integer"
    }
  },
  "$schema": "https://json-schema.org/draft/2020-12/schema",
  "oneOf": [
    {
      "properties": {
        "account_ids": {
          "$ref": "#/$defs/CreditFacilityLedgerAccountIds"
        },
        "activated_at": {
          "format": "date-time",
          "type": "string"
        },
        "amount": {
          "$ref": "#/$defs/UsdCents"
        },
        "collateral_id": {
          "format": "uuid",
          "type": "string"
        },
        "credit_facility_proposal_id": {
          "format": "uuid",
          "type": "string"
        },
        "customer_id": {
          "format": "uuid",
          "type": "string"
        },
        "customer_type": {
          "$ref": "#/$defs/CustomerType"
        },
        "disbursal_credit_account_id": {
          "format": "uuid",
          "type": "string"
        },
        "id": {
          "format": "uuid",
          "type": "string"
        },
        "ledger_tx_id": {
          "format": "uuid",
          "type": "string"
        },
        "maturity_date": {
          "$ref": "#/$defs/EffectiveDate"
        },
        "public_id": {
          "type": "string"
        },
        "terms": {
          "$ref": "#/$defs/TermValues"
        },
        "type": {
          "const": "initialized",
          "type": "string"
        }
      },
      "required": [
        "type",
        "id",
        "credit_facility_proposal_id",
        "customer_id",
        "customer_type",
        "collateral_id",
        "ledger_tx_id",
        "terms",
        "amount",
        "account_ids",
        "disbursal_credit_account_id",
        "public_id",
        "activated_at",
        "maturity_date"
      ],
      "type": "object"
    },
    {
      "properties": {
        "interest_accrual_cycle_idx": {
          "format": "int32",
          "type": "integer"
        },
        "interest_accrual_id": {
          "format": "uuid",
          "type": "string"
        },
        "interest_period": {
          "$ref": "#/$defs/InterestPeriod"
        },
        "type": {
          "const": "interest_accrual_cycle_started",
          "type": "string"
        }
      },
      "required": [
        "type",
        "interest_accrual_id",
        "interest_accrual_cycle_idx",
        "interest_period"
      ],
      "type": "object"
    },
    {
      "properties": {
        "interest_accrual_cycle_idx": {
          "format": "int32",
          "type": "integer"
        },
        "ledger_tx_id": {
          "format": "uuid",
          "type": "string"
        },
        "obligation_id": {
          "format": "uuid",
          "type": [
            "string",
            "null"
          ]
        },
        "type": {
          "const": "interest_accrual_cycle_concluded",
          "type": "string"
        }
      },
      "required": [
        "type",
        "interest_accrual_cycle_idx",
        "ledger_tx_id"
      ],
      "type": "object"
    },
    {
      "properties": {
        "collateral": {
          "$ref": "#/$defs/Satoshis"
        },
        "collateralization_state": {
          "$ref": "#/$defs/CollateralizationState"
        },
        "outstanding": {
          "$ref": "#/$defs/CreditFacilityReceivable"
        },
        "price": {
          "$ref": "#/$defs/PriceOfOneBTC"
        },
        "type": {
          "const": "collateralization_state_changed",
          "type": "string"
        }
      },
      "required": [
        "type",
        "collateralization_state",
        "collateral",
        "outstanding",
        "price"
      ],
      "type": "object"
    },
    {
      "properties": {
        "collateralization_ratio": {
          "$ref": "#/$defs/CollateralizationRatio"
        },
        "type": {
          "const": "collateralization_ratio_changed",
          "type": "string"
        }
      },
      "required": [
        "type",
        "collateralization_ratio"
      ],
      "type": "object"
    },
    {
      "properties": {
        "type": {
          "const": "matured",
          "type": "string"
        }
      },
      "required": [
        "type"
      ],
      "type": "object"
    },
    {
      "properties": {
        "type": {
          "const": "completed",
          "type": "string"
        }
      },
      "required": [
        "type"
      ],
      "type": "object"
    }
  ],
  "title": "CreditFacilityEvent"
}<|MERGE_RESOLUTION|>--- conflicted
+++ resolved
@@ -149,15 +149,6 @@
       ],
       "type": "object"
     },
-<<<<<<< HEAD
-    "DisbursalPolicy": {
-      "enum": [
-        "MULTIPLE",
-        "SINGLE_FULL_ON_ACTIVATION"
-      ],
-      "type": "string"
-    },
-=======
     "CustomerType": {
       "enum": [
         "Individual",
@@ -174,7 +165,6 @@
       "format": "date",
       "type": "string"
     },
->>>>>>> 8b0b31c7
     "FacilityDuration": {
       "oneOf": [
         {
