"use client"

import {
  DropdownMenu,
  DropdownMenuContent,
  DropdownMenuItem,
  DropdownMenuSeparator,
  DropdownMenuSub,
  DropdownMenuSubContent,
  DropdownMenuSubTrigger,
  DropdownMenuTrigger,
} from "@lana/web/ui/dropdown-menu"
import { Avatar, AvatarFallback } from "@lana/web/ui/avatar"
import { Laptop, LogOut, Moon, Sun } from "lucide-react"
import { useTheme } from "next-themes"
import { Badge } from "@lana/web/ui/badge"

import { useState, useCallback } from "react"

<<<<<<< HEAD
import { Button } from "@lana/web/ui/button"

import { createSumsubPermalink } from "./server-actions"
=======
import { LanaBankIcon } from "../icons"
>>>>>>> d48c0cb8

import { KycLevel, MeQuery } from "@/lib/graphql/generated"

import { useLogout } from "@/hooks/use-logout"

interface MenuItem {
  label: string
  icon?: React.ReactNode
  onClick?: () => void
  href?: string
}

function NavBar({ meQueryData }: { meQueryData: MeQuery }) {
  const { setTheme } = useTheme()
  const { logout } = useLogout()
  const [isOpen, setIsOpen] = useState(false)
  const avatarCallback = meQueryData.me.customer.email[0].toUpperCase()

  const menuItems: MenuItem[] = [
    {
      label: "Logout",
      icon: <LogOut className="mr-2 h-4 w-4" />,
      onClick: () => logout(),
    },
  ]

  const handleMenuItemClick = useCallback((item: MenuItem) => {
    if (item.onClick) {
      item.onClick()
    }
    if (item.href) {
      console.log(`Navigate to: ${item.href}`)
    }
    setIsOpen(false)
  }, [])

  const handleThemeChange = useCallback(
    (theme: string) => {
      setTheme(theme)
      setIsOpen(false)
    },
    [setTheme],
  )

  return (
    <nav>
      <div className="max-w-7xl mx-auto px-4">
        <div className="flex items-center justify-between h-16">
          <div className="flex items-center gap-8">
            <LanaBankIcon className="h-10 w-24" />
          </div>
          <div className="flex gap-2">
            <KYCBadge level={meQueryData.me.customer.level} />
            <DropdownMenu open={isOpen} onOpenChange={setIsOpen}>
              <DropdownMenuTrigger asChild>
                <Avatar className="h-9 w-9 cursor-pointer rounded-md [&>span]:rounded-md">
                  <AvatarFallback>{avatarCallback}</AvatarFallback>
                </Avatar>
              </DropdownMenuTrigger>
              <DropdownMenuContent
                align="end"
                className="w-48"
                onCloseAutoFocus={(e) => e.preventDefault()}
              >
                {menuItems.map((item, index) => (
                  <DropdownMenuItem
                    key={index}
                    onSelect={() => handleMenuItemClick(item)}
                    className="flex items-center cursor-pointer"
                  >
                    {item.icon}
                    <span>{item.label}</span>
                  </DropdownMenuItem>
                ))}
                <DropdownMenuSeparator />
                <DropdownMenuSub>
                  <DropdownMenuSubTrigger className="cursor-pointer">
                    <Sun className="mr-2 h-4 w-4" />
                    <span>Theme</span>
                  </DropdownMenuSubTrigger>
                  <DropdownMenuSubContent>
                    <DropdownMenuItem onSelect={() => handleThemeChange("light")}>
                      <Sun className="mr-2 h-4 w-4" />
                      <span>Light</span>
                    </DropdownMenuItem>
                    <DropdownMenuItem onSelect={() => handleThemeChange("dark")}>
                      <Moon className="mr-2 h-4 w-4" />
                      <span>Dark</span>
                    </DropdownMenuItem>
                    <DropdownMenuItem onSelect={() => handleThemeChange("system")}>
                      <Laptop className="mr-2 h-4 w-4" />
                      <span>System</span>
                    </DropdownMenuItem>
                  </DropdownMenuSubContent>
                </DropdownMenuSub>
              </DropdownMenuContent>
            </DropdownMenu>
          </div>
        </div>
      </div>
    </nav>
  )
}

export default NavBar

import { cn } from "@/lib/utils"

interface KYCBadgeProps {
  level: KycLevel
  className?: string
}

const levelStyles = {
  [KycLevel.NotKyced]:
    "border-destructive/50 text-destructive bg-destructive/10 hover:bg-destructive/20",
  [KycLevel.Basic]:
    "border-orange-500/50 text-orange-700 dark:text-orange-400 bg-orange-100/50 dark:bg-orange-900/20 hover:bg-orange-100 dark:hover:bg-orange-900/30",
  [KycLevel.Advanced]:
    "border-emerald-500/50 text-emerald-700 dark:text-emerald-400 bg-emerald-100/50 dark:bg-emerald-900/20 hover:bg-emerald-100 dark:hover:bg-emerald-900/30",
}

const levelLabels = {
  [KycLevel.NotKyced]: "Not KYCed",
  [KycLevel.Basic]: "Basic KYC",
  [KycLevel.Advanced]: "Advanced KYC",
}

export function KYCBadge({ level, className }: KYCBadgeProps) {
  const [isStartKycLoading, setStartKycLoading] = useState(false)

  const startYourKyc = async () => {
    setStartKycLoading(true)
    try {
      const sumsubPermalink = await createSumsubPermalink()
      window.open(sumsubPermalink, "_blank")
    } finally {
      setStartKycLoading(false)
    }
  }

  if (level === KycLevel.NotKyced) {
    return (
      <div className={isStartKycLoading ? "cursor-wait" : ""}>
        <Button onClick={startYourKyc} variant="link" disabled={isStartKycLoading}>
          Start your KYC process
        </Button>
      </div>
    )
  }

  return (
    <Badge
      variant="outline"
      className={cn(
        "rounded-lg font-semibold transition-colors duration-200",
        levelStyles[level],
        className,
      )}
    >
      {levelLabels[level]}
    </Badge>
  )
}<|MERGE_RESOLUTION|>--- conflicted
+++ resolved
@@ -17,13 +17,11 @@
 
 import { useState, useCallback } from "react"
 
-<<<<<<< HEAD
 import { Button } from "@lana/web/ui/button"
 
 import { createSumsubPermalink } from "./server-actions"
-=======
+
 import { LanaBankIcon } from "../icons"
->>>>>>> d48c0cb8
 
 import { KycLevel, MeQuery } from "@/lib/graphql/generated"
 
