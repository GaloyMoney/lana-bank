--- conflicted
+++ resolved
@@ -4,16 +4,12 @@
 
 import { basePath, env } from "@/env"
 
-<<<<<<< HEAD
-export const { getClient } = registerApolloClient(() => {
-=======
 export const { getClient } = registerApolloClient(async () => {
   const headersObj = await headers()
   const requestHeaders = Object.fromEntries(
     Array.from(headersObj).map(([key, value]) => [key, value]),
   )
 
->>>>>>> d48c0cb8
   return new ApolloClient({
     cache: new InMemoryCache(),
     link: ApolloLink.from([
@@ -21,7 +17,8 @@
         uri: `${env.NEXT_PUBLIC_CORE_URL + basePath}/graphql`,
         fetchOptions: { cache: "no-store" },
         headers: {
-          cookie: headers().get("cookie") ?? "",
+          **requestHeaders,
+          cookie: requestHeaders["cookie"] || ""
         },
       }),
     ]),
