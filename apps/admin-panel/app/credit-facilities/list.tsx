"use client"

import { gql } from "@apollo/client"
import { useState } from "react"
import { useTranslations } from "next-intl"

import DateWithTooltip from "@lana/web/components/date-with-tooltip"

import { LoanAndCreditFacilityStatusBadge } from "./status-badge"

import { CollateralizationStateLabel } from "./label"

import {
  CreditFacilitiesSort,
  CreditFacility,
  SortDirection,
  CreditFacilityStatus,
  CollateralizationState,
  CreditFacilitiesFilter,
  useCreditFacilitiesQuery,
} from "@/lib/graphql/generated"

import PaginatedTable, {
  Column,
  DEFAULT_PAGESIZE,
  PaginatedData,
} from "@/components/paginated-table"
import Balance from "@/components/balance/balance"
<<<<<<< HEAD

import { camelToScreamingSnake, formatDate } from "@/lib/utils"

import { UsdCents } from "@/types"

import DateWithTooltip from "@/components/date-with-tooltip"
=======
import { camelToScreamingSnake } from "@/lib/utils"
>>>>>>> c2dbb7bc

gql`
  query CreditFacilities(
    $first: Int!
    $after: String
    $sort: CreditFacilitiesSort
    $filter: CreditFacilitiesFilter
  ) {
    creditFacilities(first: $first, after: $after, sort: $sort, filter: $filter) {
      edges {
        cursor
        node {
          id
          creditFacilityId
          collateralizationState
          createdAt
          status
          facilityAmount
<<<<<<< HEAD
          creditFacilityTerms {
            annualRate
            accrualInterval
            oneTimeFeeRate
          }
          currentCvl {
            disbursed
            total
          }
=======
          currentCvl
>>>>>>> c2dbb7bc
          balance {
            collateral {
              btcBalance
            }
            outstanding {
              usdBalance
            }
          }
          repaymentPlan {
            repaymentType
            status
            initial
            outstanding
            dueAt
          }
          customer {
            customerId
            email
          }
        }
      }
      pageInfo {
        endCursor
        hasNextPage
      }
    }
  }
`

const CreditFacilities = () => {
  const t = useTranslations("CreditFacilities")
  const [sortBy, setSortBy] = useState<CreditFacilitiesSort | null>(null)
  const [filter, setFilter] = useState<CreditFacilitiesFilter | null>(null)

  const { data, loading, error, fetchMore } = useCreditFacilitiesQuery({
    variables: {
      first: DEFAULT_PAGESIZE,
      sort: sortBy,
      filter: filter,
    },
  })

  return (
    <div>
      {error && <p className="text-destructive text-sm">{t("errors.general")}</p>}
      <PaginatedTable<CreditFacility>
        columns={columns(t)}
        data={data?.creditFacilities as PaginatedData<CreditFacility>}
        loading={loading}
        fetchMore={async (cursor) => fetchMore({ variables: { after: cursor } })}
        pageSize={DEFAULT_PAGESIZE}
        navigateTo={(facility) => `/credit-facilities/${facility.creditFacilityId}`}
        onSort={(column, direction) => {
          setSortBy({
            by: (column === "currentCvl"
              ? "CVL"
              : camelToScreamingSnake(column)) as CreditFacilitiesSort["by"],
            direction: direction as SortDirection,
          })
        }}
        onFilter={(column, value) => {
          if (value)
            setFilter({
              field: camelToScreamingSnake(column) as CreditFacilitiesFilter["field"],
              [column]: value,
            })
          else setFilter(null)
        }}
      />
    </div>
  )
}

export default CreditFacilities

const columns = (t: (key: string) => string): Column<CreditFacility>[] => [
  {
    key: "customer",
    label: t("table.headers.customer"),
    render: (customer) => customer.email,
  },
  {
    key: "status",
    label: t("table.headers.status"),
    render: (status) => (
      <LoanAndCreditFacilityStatusBadge
        className="flex items-center justify-center text-center min-h-full min-w-full"
        status={status}
      />
    ),
    filterValues: Object.values(CreditFacilityStatus),
  },
  {
    key: "status",
    label: t("table.headers.state"),
    render: (status) => {
      switch (status) {
        case CreditFacilityStatus.Active:
          return "active"
        case CreditFacilityStatus.Matured:
          return "matured"
        case CreditFacilityStatus.Closed:
          return "closed"
        case CreditFacilityStatus.PendingApproval:
          return "pending approval"
        case CreditFacilityStatus.PendingCollateralization:
          return "pending collateral"
        default:
          return "-"
      }
    },
  },
  {
    key: "balance",
    label: t("table.headers.outstanding"),
    render: (balance) => (
      <Balance amount={balance.outstanding.usdBalance} currency="usd" />
    ),
  },
  {
    key: "repaymentPlan",
    label: t("table.headers.monthlyPayment"),
    render: (_, facility) => {
      const monthlyPayment = (facility.repaymentPlan
        ?.filter(
          (payment) => payment.status === "UPCOMING" || payment.status === "NOT_YET_DUE",
        )
        .reduce((acc, payment) => acc + payment.initial, 0) / 12) as UsdCents

      return <Balance amount={monthlyPayment || (0 as UsdCents)} currency="usd" />
    },
  },
  {
    key: "collateralizationState",
    label: t("table.headers.collateralizationState"),
    render: (state) => <CollateralizationStateLabel state={state} />,
    filterValues: Object.values(CollateralizationState),
  },
  {
    key: "creditFacilityTerms",
    label: t("table.headers.nominalRate"),
    render: (terms) => {
      if (!terms) return "-"
      return `${terms.annualRate}% ${terms.accrualInterval.toLowerCase()}`
    },
  },
  {
    key: "creditFacilityTerms",
    label: t("table.headers.effectiveRate"),
    render: (terms) => {
      if (!terms) return "-"
      const effectiveRate = terms.annualRate + (terms.oneTimeFeeRate || 0)
      return `${effectiveRate.toFixed(2)}%`
    },
  },
  {
    key: "currentCvl",
    label: t("table.headers.cvl"),
    render: (cvl) => `${cvl}%`,
    sortable: true,
  },
  {
    key: "createdAt",
    label: t("table.headers.createdAt"),
    render: (date) => <DateWithTooltip value={date} />,
    sortable: true,
  },
  {
    key: "createdAt",
    label: t("table.headers.interestDays"),
    render: () => {
      const year = new Date().getFullYear()
      return year % 4 === 0 && (year % 100 !== 0 || year % 400 === 0) ? "366" : "365"
    },
  },
]<|MERGE_RESOLUTION|>--- conflicted
+++ resolved
@@ -26,16 +26,12 @@
   PaginatedData,
 } from "@/components/paginated-table"
 import Balance from "@/components/balance/balance"
-<<<<<<< HEAD
 
 import { camelToScreamingSnake, formatDate } from "@/lib/utils"
 
 import { UsdCents } from "@/types"
 
 import DateWithTooltip from "@/components/date-with-tooltip"
-=======
-import { camelToScreamingSnake } from "@/lib/utils"
->>>>>>> c2dbb7bc
 
 gql`
   query CreditFacilities(
@@ -54,19 +50,12 @@
           createdAt
           status
           facilityAmount
-<<<<<<< HEAD
           creditFacilityTerms {
             annualRate
             accrualInterval
             oneTimeFeeRate
           }
-          currentCvl {
-            disbursed
-            total
-          }
-=======
           currentCvl
->>>>>>> c2dbb7bc
           balance {
             collateral {
               btcBalance
