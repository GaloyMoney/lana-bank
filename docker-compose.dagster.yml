--- conflicted
+++ resolved
@@ -15,16 +15,12 @@
       REPORTS_BUCKET_NAME: ${REPORTS_BUCKET_NAME:-}
       OTEL_EXPORTER_OTLP_ENDPOINT: 'http://otel-agent:4317'
       DAGSTER_AUTOMATIONS_ACTIVE: ${DAGSTER_AUTOMATIONS_ACTIVE:-}
-<<<<<<< HEAD
       LANA_PG_CON: 'postgres://user:password@core-pg:5432/pg'
       SUMSUB_KEY: ${SUMSUB_KEY:-}
       SUMSUB_SECRET: ${SUMSUB_SECRET:-}
-=======
-      LANA_PG_CON: 'postgres://user:password@172.17.0.1:5433/pg'
       DBT_BIGQUERY_CREDENTIALS_JSON: ${DBT_BIGQUERY_CREDENTIALS_JSON:-}
       DBT_BIGQUERY_PROJECT: ${DBT_BIGQUERY_PROJECT:-}
       DBT_BIGQUERY_DATASET: ${DBT_BIGQUERY_DATASET:-}
->>>>>>> 6f079fcc
   # This service runs dagster-webserver, which loads your user code from the user code container.
   # Since our instance uses the QueuedRunCoordinator, any runs submitted from the webserver will be put on
   # a queue and later dequeued and launched by dagster-daemon.
