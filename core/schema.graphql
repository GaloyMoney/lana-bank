type BtcBalance {
	btcBalance: Satoshis!
}

type Checking {
	settled: UsdBalance!
	pending: UsdBalance!
}

type Collateral {
	btcBalance: Satoshis!
}

type FixedTermLoan {
	loanId: UUID!
	userId: UUID!
	balance: FixedTermLoanBalance!
}

input FixedTermLoanApproveInput {
	loanId: UUID!
	collateral: Satoshis!
	principal: UsdCents!
}

type FixedTermLoanApprovePayload {
	loan: FixedTermLoan!
}

type FixedTermLoanBalance {
	collateral: Collateral!
	outstanding: LoanOutstanding!
	interestIncurred: InterestIncome!
}

input FixedTermLoanCreateInput {
	userId: UUID!
}

type FixedTermLoanCreatePayload {
	loan: FixedTermLoan!
}

input FixedTermLoanRecordPaymentInput {
	loanId: UUID!
	amount: UsdCents!
}

type FixedTermLoanRecordPaymentPayload {
	loan: FixedTermLoan!
}




type InterestIncome {
	usdBalance: UsdCents!
}

type LoanOutstanding {
	usdBalance: UsdCents!
}

type Mutation {
	userCreate(input: UserCreateInput!): UserCreatePayload!
<<<<<<< HEAD

	# admin (could have declare intent from user in additional)
	userTopupCollateral(input: UserTopupCollateralInput!): UserTopupCollateralPayload!
	
	# user query?
	withdrawInitiate(input: WithdrawInitiateInput!): WithdrawInitiatePayload!

	# admin
	withdrawSettle(input: WithdrawSettleInput!): WithdrawSettlePayload!

	# user initiated
=======
	userPledgeCollateral(input: UserPledgeCollateralInput!): UserPledgeCollateralPayload!
	withdrawalInitiate(input: WithdrawalInitiateInput!): WithdrawalInitiatePayload!
	withdrawalSettle(input: WithdrawalSettleInput!): WithdrawalSettlePayload!
>>>>>>> 92f89912
	fixedTermLoanCreate(input: FixedTermLoanCreateInput!): FixedTermLoanCreatePayload!

	# unclear. could be user initiated
	fixedTermLoanApprove(input: FixedTermLoanApproveInput!): FixedTermLoanApprovePayload!

	# user
	# TODO: rename mutation
	fixedTermLoanRepay(input: FixedTermLoanRecordPaymentInput!): FixedTermLoanRecordPaymentPayload!

	# TODO:
	depositTopup()
}

type Query {
	loan(id: UUID!): FixedTermLoan
	user(id: UUID!): User
}

scalar Satoshis


scalar UUID

type UnallocatedCollateral {
	settled: BtcBalance!
}

type UsdBalance {
	usdBalance: UsdCents!
}

scalar UsdCents

type User {
	userId: UUID!
	bitfinexUsername: String!
	balance: UserBalance!
}

type UserBalance {
	unallocatedCollateral: UnallocatedCollateral!
	checking: Checking!
}

input UserCreateInput {
	bitfinexUsername: String!
}

type UserCreatePayload {
	user: User!
}

input UserPledgeCollateralInput {
	userId: UUID!
	amount: Satoshis!
	reference: String!
}

type UserPledgeCollateralPayload {
	user: User!
}

<<<<<<< HEAD
# TODO: rename to Withdrawal
type Withdraw {
	id: UUID!
=======
type Withdrawal {
	withdrawalId: UUID!
>>>>>>> 92f89912
	userId: UUID!
	amount: UsdCents!
}

input WithdrawalInitiateInput {
	userId: UUID!
	amount: UsdCents!
	destination: String!
	reference: String!
}

type WithdrawalInitiatePayload {
	withdrawal: Withdrawal!
}

input WithdrawalSettleInput {
	withdrawalId: UUID!
	reference: String!
}

type WithdrawalSettlePayload {
	withdrawal: Withdrawal!
}

directive @include(if: Boolean!) on FIELD | FRAGMENT_SPREAD | INLINE_FRAGMENT
directive @skip(if: Boolean!) on FIELD | FRAGMENT_SPREAD | INLINE_FRAGMENT
schema {
	query: Query
	mutation: Mutation
}<|MERGE_RESOLUTION|>--- conflicted
+++ resolved
@@ -63,34 +63,12 @@
 
 type Mutation {
 	userCreate(input: UserCreateInput!): UserCreatePayload!
-<<<<<<< HEAD
-
-	# admin (could have declare intent from user in additional)
-	userTopupCollateral(input: UserTopupCollateralInput!): UserTopupCollateralPayload!
-	
-	# user query?
-	withdrawInitiate(input: WithdrawInitiateInput!): WithdrawInitiatePayload!
-
-	# admin
-	withdrawSettle(input: WithdrawSettleInput!): WithdrawSettlePayload!
-
-	# user initiated
-=======
 	userPledgeCollateral(input: UserPledgeCollateralInput!): UserPledgeCollateralPayload!
 	withdrawalInitiate(input: WithdrawalInitiateInput!): WithdrawalInitiatePayload!
 	withdrawalSettle(input: WithdrawalSettleInput!): WithdrawalSettlePayload!
->>>>>>> 92f89912
 	fixedTermLoanCreate(input: FixedTermLoanCreateInput!): FixedTermLoanCreatePayload!
-
-	# unclear. could be user initiated
 	fixedTermLoanApprove(input: FixedTermLoanApproveInput!): FixedTermLoanApprovePayload!
-
-	# user
-	# TODO: rename mutation
-	fixedTermLoanRepay(input: FixedTermLoanRecordPaymentInput!): FixedTermLoanRecordPaymentPayload!
-
-	# TODO:
-	depositTopup()
+	fixedTermLoanRecordPayment(input: FixedTermLoanRecordPaymentInput!): FixedTermLoanRecordPaymentPayload!
 }
 
 type Query {
@@ -142,14 +120,8 @@
 	user: User!
 }
 
-<<<<<<< HEAD
-# TODO: rename to Withdrawal
-type Withdraw {
-	id: UUID!
-=======
 type Withdrawal {
 	withdrawalId: UUID!
->>>>>>> 92f89912
 	userId: UUID!
 	amount: UsdCents!
 }
