--- conflicted
+++ resolved
@@ -147,16 +147,8 @@
                     .await
                 {
                     Ok(_) => {
-<<<<<<< HEAD
-                        let _ = export.file_uploaded(
-                            path_in_bucket,
-                            self.storage.bucket_name(),
-                            audit_info,
-                        );
-=======
                         let _ = export
                             .file_uploaded(self.storage.bucket_name().to_string(), audit_info);
->>>>>>> 8d80c51b
                     }
                     Err(e) => {
                         let _ = export.upload_failed(e.to_string(), audit_info);
