#![cfg_attr(feature = "fail-on-warnings", deny(warnings))]
#![cfg_attr(feature = "fail-on-warnings", deny(clippy::all))]

<<<<<<< HEAD
pub mod annual_closing_transaction;
=======
mod accounting_period;
>>>>>>> a61dc6ec
pub mod balance_sheet;
pub mod chart_of_accounts;
pub mod csv;
pub mod error;
pub mod journal;
pub mod ledger_account;
pub mod ledger_transaction;
pub mod manual_transaction;
mod primitives;
pub mod profit_and_loss;
mod time;
pub mod transaction_templates;
pub mod trial_balance;

use std::{collections::HashMap, sync::Arc};

pub use annual_closing_transaction::AnnualClosingTransactions;
use audit::AuditSvc;
use authz::PermissionCheck;
pub use balance_sheet::{BalanceSheet, BalanceSheets};
use cala_ledger::CalaLedger;
pub use chart_of_accounts::{
    Chart, ChartOfAccounts, PeriodClosing, error as chart_of_accounts_error, tree,
};
pub use csv::AccountingCsvExports;
use document_storage::DocumentStorage;
use error::CoreAccountingError;
use job::Jobs;
pub use journal::{Journal, error as journal_error};
pub use ledger_account::{LedgerAccount, LedgerAccountChildrenCursor, LedgerAccounts};
pub use ledger_transaction::{LedgerTransaction, LedgerTransactions};
pub use manual_transaction::ManualEntryInput;
use manual_transaction::ManualTransactions;
pub use primitives::*;
pub use profit_and_loss::{ProfitAndLossStatement, ProfitAndLossStatements};
use tracing::instrument;
pub use transaction_templates::TransactionTemplates;
pub use trial_balance::{TrialBalanceRoot, TrialBalances};

#[cfg(feature = "json-schema")]
pub mod event_schema {
    pub use crate::chart_of_accounts::ChartEvent;
    pub use crate::chart_of_accounts::chart_node::ChartNodeEvent;
    pub use crate::manual_transaction::ManualTransactionEvent;
}

pub struct CoreAccounting<Perms>
where
    Perms: PermissionCheck,
{
<<<<<<< HEAD
    authz: Perms,
    chart_of_accounts: ChartOfAccounts<Perms>,
    journal: Journal<Perms>,
    ledger_accounts: LedgerAccounts<Perms>,
    ledger_transactions: LedgerTransactions<Perms>,
    manual_transactions: ManualTransactions<Perms>,
    profit_and_loss: ProfitAndLossStatements<Perms>,
    transaction_templates: TransactionTemplates<Perms>,
    balance_sheets: BalanceSheets<Perms>,
    csvs: AccountingCsvExports<Perms>,
    trial_balances: TrialBalances<Perms>,
    annual_closing_transactions: AnnualClosingTransactions<Perms>,
=======
    authz: Arc<Perms>,
    chart_of_accounts: Arc<ChartOfAccounts<Perms>>,
    journal: Arc<Journal<Perms>>,
    ledger_accounts: Arc<LedgerAccounts<Perms>>,
    ledger_transactions: Arc<LedgerTransactions<Perms>>,
    manual_transactions: Arc<ManualTransactions<Perms>>,
    profit_and_loss: Arc<ProfitAndLossStatements<Perms>>,
    transaction_templates: Arc<TransactionTemplates<Perms>>,
    balance_sheets: Arc<BalanceSheets<Perms>>,
    csvs: Arc<AccountingCsvExports<Perms>>,
    trial_balances: Arc<TrialBalances<Perms>>,
>>>>>>> a61dc6ec
}

impl<Perms> Clone for CoreAccounting<Perms>
where
    Perms: PermissionCheck,
{
    fn clone(&self) -> Self {
        Self {
<<<<<<< HEAD
            authz: self.authz.clone(),
            chart_of_accounts: self.chart_of_accounts.clone(),
            journal: self.journal.clone(),
            ledger_accounts: self.ledger_accounts.clone(),
            manual_transactions: self.manual_transactions.clone(),
            ledger_transactions: self.ledger_transactions.clone(),
            profit_and_loss: self.profit_and_loss.clone(),
            transaction_templates: self.transaction_templates.clone(),
            balance_sheets: self.balance_sheets.clone(),
            csvs: self.csvs.clone(),
            trial_balances: self.trial_balances.clone(),
            annual_closing_transactions: self.annual_closing_transactions.clone(),
=======
            authz: Arc::clone(&self.authz),
            chart_of_accounts: Arc::clone(&self.chart_of_accounts),
            journal: Arc::clone(&self.journal),
            ledger_accounts: Arc::clone(&self.ledger_accounts),
            manual_transactions: Arc::clone(&self.manual_transactions),
            ledger_transactions: Arc::clone(&self.ledger_transactions),
            profit_and_loss: Arc::clone(&self.profit_and_loss),
            transaction_templates: Arc::clone(&self.transaction_templates),
            balance_sheets: Arc::clone(&self.balance_sheets),
            csvs: Arc::clone(&self.csvs),
            trial_balances: Arc::clone(&self.trial_balances),
>>>>>>> a61dc6ec
        }
    }
}

impl<Perms> CoreAccounting<Perms>
where
    Perms: PermissionCheck,
    <<Perms as PermissionCheck>::Audit as AuditSvc>::Action: From<CoreAccountingAction>,
    <<Perms as PermissionCheck>::Audit as AuditSvc>::Object: From<CoreAccountingObject>,
{
    pub fn new(
        pool: &sqlx::PgPool,
        authz: &Perms,
        cala: &CalaLedger,
        journal_id: CalaJournalId,
        document_storage: DocumentStorage,
        jobs: &Jobs,
    ) -> Self {
        let chart_of_accounts = ChartOfAccounts::new(pool, authz, cala, journal_id);
        let journal = Journal::new(authz, cala, journal_id);
        let ledger_accounts = LedgerAccounts::new(authz, cala, journal_id);
        let manual_transactions =
            ManualTransactions::new(pool, authz, &chart_of_accounts, cala, journal_id);
        let ledger_transactions = LedgerTransactions::new(authz, cala);
        let profit_and_loss = ProfitAndLossStatements::new(pool, authz, cala, journal_id);
        let transaction_templates = TransactionTemplates::new(authz, cala);
        let balance_sheets = BalanceSheets::new(pool, authz, cala, journal_id);
        let csvs = AccountingCsvExports::new(authz, jobs, document_storage, &ledger_accounts);
        let trial_balances = TrialBalances::new(pool, authz, cala, journal_id);
        let annual_closing_transactions =
            AnnualClosingTransactions::new(pool, authz, &chart_of_accounts, cala, journal_id);
        Self {
<<<<<<< HEAD
            authz: authz.clone(),
            chart_of_accounts,
            journal,
            ledger_accounts,
            ledger_transactions,
            manual_transactions,
            profit_and_loss,
            transaction_templates,
            balance_sheets,
            csvs,
            trial_balances,
            annual_closing_transactions,
=======
            authz: Arc::new(authz.clone()),
            chart_of_accounts: Arc::new(chart_of_accounts),
            journal: Arc::new(journal),
            ledger_accounts: Arc::new(ledger_accounts),
            ledger_transactions: Arc::new(ledger_transactions),
            manual_transactions: Arc::new(manual_transactions),
            profit_and_loss: Arc::new(profit_and_loss),
            transaction_templates: Arc::new(transaction_templates),
            balance_sheets: Arc::new(balance_sheets),
            csvs: Arc::new(csvs),
            trial_balances: Arc::new(trial_balances),
>>>>>>> a61dc6ec
        }
    }

    pub fn chart_of_accounts(&self) -> &ChartOfAccounts<Perms> {
        &*self.chart_of_accounts
    }

    pub fn journal(&self) -> &Journal<Perms> {
        &*self.journal
    }

    pub fn ledger_accounts(&self) -> &LedgerAccounts<Perms> {
        &*self.ledger_accounts
    }

    pub fn ledger_transactions(&self) -> &LedgerTransactions<Perms> {
        &*self.ledger_transactions
    }

    pub fn manual_transactions(&self) -> &ManualTransactions<Perms> {
        &*self.manual_transactions
    }

    pub fn profit_and_loss(&self) -> &ProfitAndLossStatements<Perms> {
        &*self.profit_and_loss
    }

    pub fn csvs(&self) -> &AccountingCsvExports<Perms> {
        &*self.csvs
    }

    pub fn transaction_templates(&self) -> &TransactionTemplates<Perms> {
        &*self.transaction_templates
    }

    pub fn balance_sheets(&self) -> &BalanceSheets<Perms> {
        &*self.balance_sheets
    }

    pub fn trial_balances(&self) -> &TrialBalances<Perms> {
        &*self.trial_balances
    }

    pub fn annual_closing_transactions(&self) -> &AnnualClosingTransactions<Perms> {
        &self.annual_closing_transactions
    }

    #[instrument(name = "core_accounting.find_ledger_account_by_id", skip(self), err)]
    pub async fn find_ledger_account_by_id(
        &self,
        sub: &<<Perms as PermissionCheck>::Audit as AuditSvc>::Subject,
        chart_ref: &str,
        id: impl Into<LedgerAccountId> + std::fmt::Debug,
    ) -> Result<Option<LedgerAccount>, CoreAccountingError> {
        let chart = self
            .chart_of_accounts
            .find_by_reference(chart_ref)
            .await?
            .ok_or_else(move || {
                CoreAccountingError::ChartOfAccountsNotFoundByReference(chart_ref.to_string())
            })?;

        Ok(self.ledger_accounts.find_by_id(sub, &chart, id).await?)
    }

    #[instrument(name = "core_accounting.find_ledger_account_by_code", skip(self), err)]
    pub async fn find_ledger_account_by_code(
        &self,
        sub: &<<Perms as PermissionCheck>::Audit as AuditSvc>::Subject,
        chart_ref: &str,
        code: String,
    ) -> Result<Option<LedgerAccount>, CoreAccountingError> {
        let chart = self
            .chart_of_accounts
            .find_by_reference(chart_ref)
            .await?
            .ok_or_else(move || {
                CoreAccountingError::ChartOfAccountsNotFoundByReference(chart_ref.to_string())
            })?;
        Ok(self
            .ledger_accounts
            .find_by_code(sub, &chart, code.parse()?)
            .await?)
    }

    #[instrument(name = "core_accounting.find_all_ledger_accounts", skip(self), err)]
    pub async fn find_all_ledger_accounts<T: From<LedgerAccount>>(
        &self,
        chart_ref: &str,
        ids: &[LedgerAccountId],
    ) -> Result<HashMap<LedgerAccountId, T>, CoreAccountingError> {
        let chart = self
            .chart_of_accounts
            .find_by_reference(chart_ref)
            .await?
            .ok_or_else(move || {
                CoreAccountingError::ChartOfAccountsNotFoundByReference(chart_ref.to_string())
            })?;
        Ok(self.ledger_accounts.find_all(&chart, ids).await?)
    }

    #[instrument(name = "core_accounting.list_all_account_children", skip(self), err)]
    pub async fn list_all_account_children(
        &self,
        sub: &<<Perms as PermissionCheck>::Audit as AuditSvc>::Subject,
        chart_ref: &str,
        id: cala_ledger::AccountSetId,
        from: chrono::NaiveDate,
        until: Option<chrono::NaiveDate>,
    ) -> Result<Vec<LedgerAccount>, CoreAccountingError> {
        let chart = self
            .chart_of_accounts
            .find_by_reference(chart_ref)
            .await?
            .ok_or_else(move || {
                CoreAccountingError::ChartOfAccountsNotFoundByReference(chart_ref.to_string())
            })?;

        Ok(self
            .ledger_accounts()
            .list_all_account_children(sub, &chart, id, from, until, true)
            .await?)
    }

    #[instrument(
        name = "core_accounting.execute_manual_transaction",
        skip(self, entries),
        err
    )]
    pub async fn execute_manual_transaction(
        &self,
        sub: &<<Perms as PermissionCheck>::Audit as AuditSvc>::Subject,
        chart_ref: &str,
        reference: Option<String>,
        description: String,
        effective: Option<chrono::NaiveDate>,
        entries: Vec<ManualEntryInput>,
    ) -> Result<LedgerTransaction, CoreAccountingError> {
        let tx = self
            .manual_transactions
            .execute(
                sub,
                chart_ref,
                reference,
                description,
                effective.unwrap_or_else(|| chrono::Utc::now().date_naive()),
                entries,
            )
            .await?;

        let ledger_tx_id = tx.ledger_transaction_id;
        let mut txs = self.ledger_transactions.find_all(&[ledger_tx_id]).await?;
        Ok(txs
            .remove(&ledger_tx_id)
            .expect("Could not find LedgerTransaction"))
    }

    #[instrument(name = "core_accounting.import_csv", skip(self), err)]
    pub async fn import_csv(
        &self,
        sub: &<<Perms as PermissionCheck>::Audit as AuditSvc>::Subject,
        chart_id: ChartId,
        data: String,
        trial_balance_ref: &str,
    ) -> Result<Chart, CoreAccountingError> {
        let (chart, new_account_set_ids) = self
            .chart_of_accounts()
            .import_from_csv(sub, chart_id, data)
            .await?;
        if let Some(new_account_set_ids) = new_account_set_ids {
            self.trial_balances()
                .add_new_chart_accounts_to_trial_balance(trial_balance_ref, &new_account_set_ids)
                .await?;
        }

        Ok(chart)
    }

    #[instrument(name = "core_accounting.close_monthly", skip(self), err)]
    pub async fn close_monthly(
        &self,
        sub: &<<Perms as PermissionCheck>::Audit as AuditSvc>::Subject,
        chart_id: ChartId,
    ) -> Result<Chart, CoreAccountingError> {
        Ok(self
            .chart_of_accounts()
            .close_monthly(sub, chart_id)
            .await?)
    }

    #[instrument(
        name = "core_accounting.execute_annual_closing_transaction",
        skip(self),
        err
    )]
    pub async fn execute_annual_closing_transaction(
        &self,
        sub: &<<Perms as PermissionCheck>::Audit as AuditSvc>::Subject,
        // TODO: Need both? Can lookup one from the other?
        chart_id: ChartId,
    ) -> Result<LedgerTransaction, CoreAccountingError> {
        let annual_closing_tx = self
            .annual_closing_transactions()
            .execute(
                sub,
                chart_id,
                // TODO: Where to source `reference`?
                None,
                // TODO: Add optional description to API?
                "Annual Closing".to_string(),
            )
            .await?;

        let ledger_tx_id = annual_closing_tx.ledger_transaction_id;
        Ok(self
            .ledger_transactions
            .find_by_id(sub, ledger_tx_id)
            .await?
            .ok_or_else(move || {
                CoreAccountingError::AnnualClosingTransactionNotFoundById(ledger_tx_id.to_string())
            })?)
    }

    #[instrument(name = "core_accounting.add_root_node", skip(self), err)]
    pub async fn add_root_node(
        &self,
        sub: &<<Perms as PermissionCheck>::Audit as AuditSvc>::Subject,
        chart_id: ChartId,
        spec: AccountSpec,
        trial_balance_ref: &str,
    ) -> Result<Chart, CoreAccountingError> {
        let (chart, new_account_set_id) = self
            .chart_of_accounts()
            .add_root_node(sub, chart_id, spec)
            .await?;
        if let Some(new_account_set_id) = new_account_set_id {
            self.trial_balances()
                .add_new_chart_accounts_to_trial_balance(trial_balance_ref, &[new_account_set_id])
                .await?;
        }

        Ok(chart)
    }

    #[instrument(name = "core_accounting.add_child_node", skip(self), err)]
    pub async fn add_child_node(
        &self,
        sub: &<<Perms as PermissionCheck>::Audit as AuditSvc>::Subject,
        chart_id: ChartId,
        parent_code: AccountCode,
        code: AccountCode,
        name: AccountName,
        trial_balance_ref: &str,
    ) -> Result<Chart, CoreAccountingError> {
        let (chart, new_account_set_id) = self
            .chart_of_accounts()
            .add_child_node(sub, chart_id, parent_code, code, name)
            .await?;
        if let Some(new_account_set_id) = new_account_set_id {
            self.trial_balances()
                .add_new_chart_accounts_to_trial_balance(trial_balance_ref, &[new_account_set_id])
                .await?;
        }

        Ok(chart)
    }
}<|MERGE_RESOLUTION|>--- conflicted
+++ resolved
@@ -1,11 +1,8 @@
 #![cfg_attr(feature = "fail-on-warnings", deny(warnings))]
 #![cfg_attr(feature = "fail-on-warnings", deny(clippy::all))]
 
-<<<<<<< HEAD
+mod accounting_period;
 pub mod annual_closing_transaction;
-=======
-mod accounting_period;
->>>>>>> a61dc6ec
 pub mod balance_sheet;
 pub mod chart_of_accounts;
 pub mod csv;
@@ -56,20 +53,6 @@
 where
     Perms: PermissionCheck,
 {
-<<<<<<< HEAD
-    authz: Perms,
-    chart_of_accounts: ChartOfAccounts<Perms>,
-    journal: Journal<Perms>,
-    ledger_accounts: LedgerAccounts<Perms>,
-    ledger_transactions: LedgerTransactions<Perms>,
-    manual_transactions: ManualTransactions<Perms>,
-    profit_and_loss: ProfitAndLossStatements<Perms>,
-    transaction_templates: TransactionTemplates<Perms>,
-    balance_sheets: BalanceSheets<Perms>,
-    csvs: AccountingCsvExports<Perms>,
-    trial_balances: TrialBalances<Perms>,
-    annual_closing_transactions: AnnualClosingTransactions<Perms>,
-=======
     authz: Arc<Perms>,
     chart_of_accounts: Arc<ChartOfAccounts<Perms>>,
     journal: Arc<Journal<Perms>>,
@@ -81,7 +64,7 @@
     balance_sheets: Arc<BalanceSheets<Perms>>,
     csvs: Arc<AccountingCsvExports<Perms>>,
     trial_balances: Arc<TrialBalances<Perms>>,
->>>>>>> a61dc6ec
+    annual_closing_transactions: Arc<AnnualClosingTransactions<Perms>>,
 }
 
 impl<Perms> Clone for CoreAccounting<Perms>
@@ -90,20 +73,6 @@
 {
     fn clone(&self) -> Self {
         Self {
-<<<<<<< HEAD
-            authz: self.authz.clone(),
-            chart_of_accounts: self.chart_of_accounts.clone(),
-            journal: self.journal.clone(),
-            ledger_accounts: self.ledger_accounts.clone(),
-            manual_transactions: self.manual_transactions.clone(),
-            ledger_transactions: self.ledger_transactions.clone(),
-            profit_and_loss: self.profit_and_loss.clone(),
-            transaction_templates: self.transaction_templates.clone(),
-            balance_sheets: self.balance_sheets.clone(),
-            csvs: self.csvs.clone(),
-            trial_balances: self.trial_balances.clone(),
-            annual_closing_transactions: self.annual_closing_transactions.clone(),
-=======
             authz: Arc::clone(&self.authz),
             chart_of_accounts: Arc::clone(&self.chart_of_accounts),
             journal: Arc::clone(&self.journal),
@@ -115,7 +84,7 @@
             balance_sheets: Arc::clone(&self.balance_sheets),
             csvs: Arc::clone(&self.csvs),
             trial_balances: Arc::clone(&self.trial_balances),
->>>>>>> a61dc6ec
+            annual_closing_transactions: Arc::clone(&self.annual_closing_transactions),
         }
     }
 }
@@ -148,20 +117,6 @@
         let annual_closing_transactions =
             AnnualClosingTransactions::new(pool, authz, &chart_of_accounts, cala, journal_id);
         Self {
-<<<<<<< HEAD
-            authz: authz.clone(),
-            chart_of_accounts,
-            journal,
-            ledger_accounts,
-            ledger_transactions,
-            manual_transactions,
-            profit_and_loss,
-            transaction_templates,
-            balance_sheets,
-            csvs,
-            trial_balances,
-            annual_closing_transactions,
-=======
             authz: Arc::new(authz.clone()),
             chart_of_accounts: Arc::new(chart_of_accounts),
             journal: Arc::new(journal),
@@ -173,7 +128,7 @@
             balance_sheets: Arc::new(balance_sheets),
             csvs: Arc::new(csvs),
             trial_balances: Arc::new(trial_balances),
->>>>>>> a61dc6ec
+            annual_closing_transactions: Arc::new(annual_closing_transactions),
         }
     }
 
