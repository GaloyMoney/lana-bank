--- conflicted
+++ resolved
@@ -163,14 +163,7 @@
                         results.push(id.into());
                     }
                     cala_ledger::account_set::AccountSetMemberId::AccountSet(id) => {
-<<<<<<< HEAD
-                        let nested_children = self
-                            .find_leaf_children(id.into(), current_depth + 1)
-                            .await?;
-                        results.extend(nested_children);
-=======
                         return self.find_leaf_children(id.into(), current_depth + 1).await;
->>>>>>> bebff1f6
                     }
                 }
             }
