use chrono::{DateTime, Utc};
use derive_builder::Builder;
#[cfg(feature = "json-schema")]
use schemars::JsonSchema;
use serde::{Deserialize, Serialize};

use es_entity::*;

use crate::{
    interest_accrual_cycle::*,
    ledger::*,
    obligation::{NewObligation, ObligationsAmounts},
    primitives::*,
    terms::{InterestPeriod, TermValues},
};

use super::error::CreditFacilityError;

#[derive(EsEvent, Debug, Clone, Serialize, Deserialize)]
#[cfg_attr(feature = "json-schema", derive(JsonSchema))]
#[serde(tag = "type", rename_all = "snake_case")]
#[es_event(id = "CreditFacilityId")]
pub enum CreditFacilityEvent {
    Initialized {
        id: CreditFacilityId,
        credit_facility_proposal_id: CreditFacilityProposalId,
        customer_id: CustomerId,
        customer_type: CustomerType,
        collateral_id: CollateralId,
        ledger_tx_id: LedgerTxId,
        terms: TermValues,
        amount: UsdCents,
        account_ids: CreditFacilityLedgerAccountIds,
        disbursal_credit_account_id: CalaAccountId,
        public_id: PublicId,
        activated_at: DateTime<Utc>,
        maturity_date: EffectiveDate,
    },
    InterestAccrualCycleStarted {
        interest_accrual_id: InterestAccrualCycleId,
        interest_accrual_cycle_idx: InterestAccrualCycleIdx,
        interest_period: InterestPeriod,
    },
    InterestAccrualCycleConcluded {
        interest_accrual_cycle_idx: InterestAccrualCycleIdx,
        ledger_tx_id: LedgerTxId,
        obligation_id: Option<ObligationId>,
    },
    CollateralizationStateChanged {
        collateralization_state: CollateralizationState,
        collateral: Satoshis,
        outstanding: CreditFacilityReceivable,
        price: PriceOfOneBTC,
    },
    CollateralizationRatioChanged {
        collateralization_ratio: CollateralizationRatio,
    },
    Matured {},
    Completed {},
}

#[derive(Debug, Clone, Copy, PartialEq, Serialize, Deserialize)]
#[cfg_attr(feature = "json-schema", derive(JsonSchema))]
pub struct CreditFacilityReceivable {
    pub disbursed: UsdCents,
    pub interest: UsdCents,
}

impl From<CreditFacilityBalanceSummary> for CreditFacilityReceivable {
    fn from(balance: CreditFacilityBalanceSummary) -> Self {
        Self {
            disbursed: balance.disbursed_outstanding_payable(),
            interest: balance.interest_outstanding_payable(),
        }
    }
}

impl From<ObligationsAmounts> for CreditFacilityReceivable {
    fn from(outstanding: ObligationsAmounts) -> Self {
        Self {
            disbursed: outstanding.disbursed,
            interest: outstanding.interest,
        }
    }
}

impl CreditFacilityReceivable {
    pub fn total(&self) -> UsdCents {
        self.interest + self.disbursed
    }

    pub fn is_zero(&self) -> bool {
        self.total().is_zero()
    }
}

#[derive(Debug)]
pub(crate) struct NewAccrualPeriods {
    pub(crate) accrual: InterestPeriod,
}

struct InterestAccrualCycleInCreditFacility {
    idx: InterestAccrualCycleIdx,
    period: InterestPeriod,
}

impl From<(InterestAccrualData, CreditFacilityLedgerAccountIds)> for CreditFacilityInterestAccrual {
    fn from(data: (InterestAccrualData, CreditFacilityLedgerAccountIds)) -> Self {
        let (
            InterestAccrualData {
                interest,
                period,
                tx_ref,
                tx_id,
            },
            credit_facility_account_ids,
        ) = data;
        Self {
            interest,
            period,
            tx_ref,
            tx_id,
            credit_facility_account_ids,
        }
    }
}

impl From<(InterestAccrualCycleData, CreditFacilityLedgerAccountIds)>
    for CreditFacilityInterestAccrualCycle
{
    fn from(data: (InterestAccrualCycleData, CreditFacilityLedgerAccountIds)) -> Self {
        let (
            InterestAccrualCycleData {
                interest,
                effective,
                tx_ref,
                tx_id,
            },
            credit_facility_account_ids,
        ) = data;
        Self {
            interest,
            effective,
            tx_ref,
            tx_id,
            credit_facility_account_ids,
        }
    }
}

#[derive(EsEntity, Builder)]
#[builder(pattern = "owned", build_fn(error = "EsEntityError"))]
pub struct CreditFacility {
    pub id: CreditFacilityId,
    pub credit_facility_proposal_id: CreditFacilityProposalId,
    pub customer_id: CustomerId,
    pub collateral_id: CollateralId,
    pub amount: UsdCents,
    pub terms: TermValues,
    pub account_ids: CreditFacilityLedgerAccountIds,
    pub disbursal_credit_account_id: CalaAccountId,
    pub public_id: PublicId,
    pub activated_at: DateTime<Utc>,
    pub maturity_date: EffectiveDate,

    #[es_entity(nested)]
    #[builder(default)]
    interest_accruals: Nested<InterestAccrualCycle>,
    events: EntityEvents<CreditFacilityEvent>,
}

impl CreditFacility {
    pub(crate) fn activation_data(&self) -> CreditFacilityActivation {
        self.events
            .iter_all()
            .find_map(|event| match event {
                CreditFacilityEvent::Initialized {
                    id,
                    ledger_tx_id,
                    account_ids,
                    amount,
                    disbursal_credit_account_id,
                    customer_type,
                    terms,
                    ..
                } => Some(CreditFacilityActivation {
                    credit_facility_id: *id,
                    tx_id: *ledger_tx_id,
                    tx_ref: format!("{}-activate", *id),
                    account_ids: *account_ids,
                    debit_account_id: *disbursal_credit_account_id,
                    facility_amount: *amount,
                    structuring_fee_amount: self.structuring_fee(),
                    customer_type: *customer_type,
                    duration_type: terms.duration.duration_type(),
                }),
                _ => None,
            })
            .expect("Initialized event should exist")
    }

    pub fn created_at(&self) -> DateTime<Utc> {
        self.events
            .entity_first_persisted_at()
            .expect("entity_first_persisted_at not found")
    }

    pub fn matures_at(&self) -> DateTime<Utc> {
        self.maturity_date.start_of_day()
    }

    pub(super) fn structuring_fee(&self) -> UsdCents {
        self.terms.one_time_fee_rate.apply(self.amount)
    }

    fn is_matured(&self) -> bool {
        self.events
            .iter_all()
            .rev()
            .any(|event| matches!(event, CreditFacilityEvent::Matured { .. }))
    }

    pub fn status(&self) -> CreditFacilityStatus {
        if self.is_completed() {
            CreditFacilityStatus::Closed
        } else if self.is_matured() {
            CreditFacilityStatus::Matured
        } else {
            CreditFacilityStatus::Active
        }
    }

    pub(crate) fn mature(&mut self) -> Idempotent<()> {
        idempotency_guard!(self.events.iter_all(), CreditFacilityEvent::Matured { .. });

        if self.status() == CreditFacilityStatus::Closed {
            return Idempotent::Ignored;
        }

        self.events.push(CreditFacilityEvent::Matured {});
        Idempotent::Executed(())
    }

<<<<<<< HEAD
    pub(crate) fn activate(
        &mut self,
        activated_at: DateTime<Utc>,
        price: PriceOfOneBTC,
        balances: CreditFacilityBalanceSummary,
    ) -> Result<Idempotent<(CreditFacilityActivation, InterestPeriod)>, CreditFacilityError> {
        if self.is_activated() {
            return Ok(Idempotent::Ignored);
        }

        if !self.is_approval_process_concluded() {
            return Err(CreditFacilityError::ApprovalInProgress);
        }

        if !self.is_approved()? {
            return Err(CreditFacilityError::Denied);
        }

        if !self.terms.is_activation_allowed(balances, price) {
            return Err(CreditFacilityError::BelowMarginLimit);
        }

        self.activated_at = Some(activated_at);
        self.maturity_date = Some(self.terms.duration.maturity_date(activated_at));
        let tx_id = LedgerTxId::new();
        self.events.push(CreditFacilityEvent::Activated {
            ledger_tx_id: tx_id,
            activated_at,
        });

        let periods = self
            .start_interest_accrual_cycle()
            .expect("first accrual")
            .expect("first accrual");

        let structuring_fee = self.structuring_fee();
        let activation_principal_disbursal_amount = if self.terms.is_single_disbursal_on_activation() {
            self.amount - structuring_fee
        } else {
            UsdCents::ZERO
        };

        let activation = CreditFacilityActivation {
            tx_id,
            tx_ref: format!("{}-activate", self.id),
            credit_facility_account_ids: self.account_ids,
            debit_account_id: self.disbursal_credit_account_id,
            facility_amount: self.amount,
            structuring_fee_amount: structuring_fee,
            activation_principal_disbursal_amount,
        };

        Ok(Idempotent::Executed((activation, periods.accrual)))
    }

=======
>>>>>>> 8b0b31c7
    pub(crate) fn check_disbursal_date(&self, initiated_at: DateTime<Utc>) -> bool {
        initiated_at < self.matures_at()
    }

    fn last_started_accrual_cycle(&self) -> Option<InterestAccrualCycleInCreditFacility> {
        self.events.iter_all().rev().find_map(|event| match event {
            CreditFacilityEvent::InterestAccrualCycleStarted {
                interest_accrual_cycle_idx,
                interest_period,
                ..
            } => Some(InterestAccrualCycleInCreditFacility {
                idx: *interest_accrual_cycle_idx,
                period: *interest_period,
            }),
            _ => None,
        })
    }

    fn in_progress_accrual_cycle_id(&self) -> Option<InterestAccrualCycleId> {
        self.events
            .iter_all()
            .rev()
            .find_map(|event| match event {
                CreditFacilityEvent::InterestAccrualCycleConcluded { .. } => Some(None),
                CreditFacilityEvent::InterestAccrualCycleStarted {
                    interest_accrual_id,
                    ..
                } => Some(Some(*interest_accrual_id)),
                _ => None,
            })
            .flatten()
    }

    fn next_interest_accrual_cycle_period(
        &self,
    ) -> Result<Option<InterestPeriod>, CreditFacilityError> {
        let last_accrual_start_date = self
            .last_started_accrual_cycle()
            .map(|cycle| cycle.period.start);

        let interval = self.terms.accrual_cycle_interval;
        let full_period = match last_accrual_start_date {
            Some(last_accrual_start_date) => interval.period_from(last_accrual_start_date).next(),
            None => interval.period_from(self.activated_at),
        };

        Ok(full_period.truncate(self.matures_at()))
    }

    fn next_interest_accrual_cycle_idx(&self) -> InterestAccrualCycleIdx {
        self.last_started_accrual_cycle()
            .map(|cycle| cycle.idx.next())
            .unwrap_or(InterestAccrualCycleIdx::FIRST)
    }

    fn is_in_progress_interest_cycle_completed(&self) -> bool {
        let accrual_cycle = self.interest_accrual_cycle_in_progress();
        match accrual_cycle {
            Some(accrual_cycle) => accrual_cycle.is_completed(),
            None => true,
        }
    }

    pub(crate) fn start_interest_accrual_cycle(
        &mut self,
    ) -> Result<Option<NewAccrualPeriods>, CreditFacilityError> {
        if !self.is_in_progress_interest_cycle_completed() {
            return Err(CreditFacilityError::InProgressInterestAccrualCycleNotCompletedYet);
        }

        let accrual_cycle_period = match self.next_interest_accrual_cycle_period()? {
            Some(period) => period,
            None => return Ok(None),
        };
        let now = crate::time::now();
        if accrual_cycle_period.start > now {
            return Err(CreditFacilityError::InterestAccrualCycleWithInvalidFutureStartDate);
        }

        let idx = self.next_interest_accrual_cycle_idx();
        let id = InterestAccrualCycleId::new();
        self.events
            .push(CreditFacilityEvent::InterestAccrualCycleStarted {
                interest_accrual_id: id,
                interest_accrual_cycle_idx: idx,
                interest_period: accrual_cycle_period,
            });

        let new_accrual = NewInterestAccrualCycle::builder()
            .id(id)
            .credit_facility_id(self.id)
            .account_ids(self.account_ids.into())
            .idx(idx)
            .period(accrual_cycle_period)
            .facility_maturity_date(self.maturity_date)
            .terms(self.terms)
            .build()
            .expect("could not build new interest accrual");
        Ok(Some(NewAccrualPeriods {
            accrual: self
                .interest_accruals
                .add_new(new_accrual)
                .first_accrual_cycle_period(),
        }))
    }

    pub(crate) fn record_interest_accrual_cycle(
        &mut self,
    ) -> Result<Idempotent<(InterestAccrualCycleData, Option<NewObligation>)>, CreditFacilityError>
    {
        let accrual_cycle_data = self
            .interest_accrual_cycle_in_progress()
            .expect("accrual not found")
            .accrual_cycle_data()
            .ok_or(CreditFacilityError::InterestAccrualNotCompletedYet)?;

        let (idx, new_obligation) = {
            let accrual = self
                .interest_accrual_cycle_in_progress_mut()
                .expect("accrual not found");

            (
                accrual.idx,
                match accrual.record_accrual_cycle(accrual_cycle_data.clone()) {
                    Idempotent::Executed(new_obligation) => new_obligation,
                    Idempotent::Ignored => {
                        return Ok(Idempotent::Ignored);
                    }
                },
            )
        };

        self.events
            .push(CreditFacilityEvent::InterestAccrualCycleConcluded {
                interest_accrual_cycle_idx: idx,
                obligation_id: new_obligation.as_ref().map(|o| o.id),
                ledger_tx_id: accrual_cycle_data.tx_id,
            });

        Ok(Idempotent::Executed((accrual_cycle_data, new_obligation)))
    }

    pub fn interest_accrual_cycle_in_progress(&self) -> Option<&InterestAccrualCycle> {
        self.in_progress_accrual_cycle_id().map(|cycle_id| {
            self.interest_accruals
                .get_persisted(&cycle_id)
                .expect("Interest accrual not found")
        })
    }

    pub fn interest_accrual_cycle_in_progress_mut(&mut self) -> Option<&mut InterestAccrualCycle> {
        self.in_progress_accrual_cycle_id().map(|cycle_id| {
            self.interest_accruals
                .get_persisted_mut(&cycle_id)
                .expect("Interest accrual not found")
        })
    }

    pub fn last_collateralization_state(&self) -> CollateralizationState {
        if self.is_completed() {
            return CollateralizationState::NoCollateral;
        }

        self.events
            .iter_all()
            .rev()
            .find_map(|event| match event {
                CreditFacilityEvent::CollateralizationStateChanged {
                    collateralization_state: state,
                    ..
                } => Some(*state),
                _ => None,
            })
            .unwrap_or(CollateralizationState::NoCollateral)
    }

    pub fn last_collateralization_ratio(&self) -> CollateralizationRatio {
        self.events
            .iter_all()
            .rev()
            .find_map(|event| match event {
                CreditFacilityEvent::CollateralizationRatioChanged {
                    collateralization_ratio,
                    ..
                } => Some(*collateralization_ratio),
                _ => None,
            })
            .unwrap_or_default()
    }

    pub(crate) fn update_collateralization(
        &mut self,
        price: PriceOfOneBTC,
        upgrade_buffer_cvl_pct: CVLPct,
        balances: CreditFacilityBalanceSummary,
    ) -> Idempotent<Option<CollateralizationState>> {
        let ratio_changed = self.update_collateralization_ratio(&balances).did_execute();

        let last_collateralization_state = self.last_collateralization_state();

        let collateralization_update = match self.status() {
            CreditFacilityStatus::Active | CreditFacilityStatus::Matured => {
                self.terms.collateralization_update(
                    balances.current_cvl(price),
                    last_collateralization_state,
                    Some(upgrade_buffer_cvl_pct),
                    false,
                )
            }
            CreditFacilityStatus::Closed => Some(CollateralizationState::NoCollateral),
        };

        if let Some(calculated_collateralization) = collateralization_update {
            self.events
                .push(CreditFacilityEvent::CollateralizationStateChanged {
                    collateralization_state: calculated_collateralization,
                    collateral: balances.collateral(),
                    outstanding: balances.into(),
                    price,
                });

            Idempotent::Executed(Some(calculated_collateralization))
        } else if ratio_changed {
            Idempotent::Executed(None)
        } else {
            Idempotent::Ignored
        }
    }

    pub(crate) fn is_completed(&self) -> bool {
        self.events
            .iter_all()
            .rev()
            .any(|event| matches!(event, CreditFacilityEvent::Completed { .. }))
    }

    pub(crate) fn complete(
        &mut self,
        _price: PriceOfOneBTC,
        _upgrade_buffer_cvl_pct: CVLPct,
        balances: CreditFacilityBalanceSummary,
    ) -> Result<Idempotent<CreditFacilityCompletion>, CreditFacilityError> {
        idempotency_guard!(
            self.events.iter_all(),
            CreditFacilityEvent::Completed { .. }
        );
        if balances.any_outstanding_or_defaulted() {
            return Err(CreditFacilityError::OutstandingAmount);
        }

        let res = CreditFacilityCompletion {
            tx_id: LedgerTxId::new(),
            collateral: balances.collateral(),
            credit_facility_account_ids: self.account_ids,
        };

        self.events.push(CreditFacilityEvent::Completed {});

        Ok(Idempotent::Executed(res))
    }

    fn update_collateralization_ratio(
        &mut self,
        balance: &CreditFacilityBalanceSummary,
    ) -> Idempotent<()> {
        let ratio = balance.current_collateralization_ratio();

        if self.last_collateralization_ratio() != ratio {
            self.events
                .push(CreditFacilityEvent::CollateralizationRatioChanged {
                    collateralization_ratio: ratio,
                });
        } else {
            return Idempotent::Ignored;
        }

        Idempotent::Executed(())
    }
}

impl TryFromEvents<CreditFacilityEvent> for CreditFacility {
    fn try_from_events(events: EntityEvents<CreditFacilityEvent>) -> Result<Self, EsEntityError> {
        let mut builder = CreditFacilityBuilder::default();
        for event in events.iter_all() {
            match event {
                CreditFacilityEvent::Initialized {
                    id,
                    credit_facility_proposal_id,
                    amount,
                    customer_id,
                    collateral_id,
                    account_ids,
                    disbursal_credit_account_id,
                    terms: t,
                    public_id,
                    maturity_date,
                    activated_at,
                    ..
                } => {
                    builder = builder
                        .id(*id)
                        .credit_facility_proposal_id(*credit_facility_proposal_id)
                        .amount(*amount)
                        .customer_id(*customer_id)
                        .collateral_id(*collateral_id)
                        .terms(*t)
                        .account_ids(*account_ids)
                        .disbursal_credit_account_id(*disbursal_credit_account_id)
                        .public_id(public_id.clone())
                        .activated_at(*activated_at)
                        .maturity_date(*maturity_date);
                }
                CreditFacilityEvent::InterestAccrualCycleStarted { .. } => (),
                CreditFacilityEvent::InterestAccrualCycleConcluded { .. } => (),
                CreditFacilityEvent::CollateralizationStateChanged { .. } => (),
                CreditFacilityEvent::CollateralizationRatioChanged { .. } => (),
                CreditFacilityEvent::Matured { .. } => (),
                CreditFacilityEvent::Completed { .. } => (),
            }
        }
        builder.events(events).build()
    }
}

#[derive(Debug, Builder)]
pub struct NewCreditFacility {
    #[builder(setter(into))]
    pub(super) id: CreditFacilityId,
    #[builder(setter(into))]
    pub(super) credit_facility_proposal_id: CreditFacilityProposalId,
    #[builder(setter(into))]
    pub(super) ledger_tx_id: LedgerTxId,
    #[builder(setter(into))]
    pub(super) customer_id: CustomerId,
    pub(super) customer_type: CustomerType,
    #[builder(setter(into))]
    pub(super) collateral_id: CollateralId,
    terms: TermValues,
    amount: UsdCents,
    activated_at: DateTime<Utc>,
    maturity_date: EffectiveDate,
    #[builder(setter(skip), default)]
    pub(super) status: CreditFacilityStatus,
    #[builder(setter(skip), default)]
    pub(super) collateralization_state: CollateralizationState,
    account_ids: CreditFacilityLedgerAccountIds,
    disbursal_credit_account_id: CalaAccountId,
    #[builder(setter(into))]
    pub(super) public_id: PublicId,
}

impl NewCreditFacility {
    pub fn builder() -> NewCreditFacilityBuilder {
        NewCreditFacilityBuilder::default()
    }
}

impl IntoEvents<CreditFacilityEvent> for NewCreditFacility {
    fn into_events(self) -> EntityEvents<CreditFacilityEvent> {
        EntityEvents::init(
            self.id,
            [CreditFacilityEvent::Initialized {
                id: self.id,
                credit_facility_proposal_id: self.credit_facility_proposal_id,
                ledger_tx_id: self.ledger_tx_id,
                customer_id: self.customer_id,
                customer_type: self.customer_type,
                collateral_id: self.collateral_id,
                terms: self.terms,
                amount: self.amount,
                account_ids: self.account_ids,
                disbursal_credit_account_id: self.disbursal_credit_account_id,
                public_id: self.public_id,
                activated_at: self.activated_at,
                maturity_date: self.maturity_date,
            }],
        )
    }
}

#[cfg(test)]
mod test {
    use rust_decimal_macros::dec;

    use crate::{
        terms::{FacilityDuration, InterestInterval, OneTimeFeeRatePct},
        *,
    };

    use super::*;

    fn default_terms() -> TermValues {
        TermValues::builder()
            .annual_rate(dec!(12))
            .duration(FacilityDuration::Months(3))
            .interest_due_duration_from_accrual(ObligationDuration::Days(0))
            .obligation_overdue_duration_from_due(None)
            .obligation_liquidation_duration_from_due(None)
            .accrual_cycle_interval(InterestInterval::EndOfMonth)
            .accrual_interval(InterestInterval::EndOfDay)
            .one_time_fee_rate(OneTimeFeeRatePct::new(5))
            .disbursal_policy(DisbursalPolicy::Multiple)
            .liquidation_cvl(dec!(105))
            .margin_call_cvl(dec!(125))
            .initial_cvl(dec!(140))
            .build()
            .expect("should build a valid term")
    }

    fn date_from(d: &str) -> DateTime<Utc> {
        d.parse::<DateTime<Utc>>().unwrap()
    }

    fn default_facility() -> UsdCents {
        UsdCents::from(10_00)
    }

    fn default_price() -> PriceOfOneBTC {
        PriceOfOneBTC::new(UsdCents::from(5000000))
    }

    fn default_upgrade_buffer_cvl_pct() -> CVLPct {
        CVLPct::new(5)
    }

    fn facility_from(events: Vec<CreditFacilityEvent>) -> CreditFacility {
        CreditFacility::try_from_events(EntityEvents::init(CreditFacilityId::new(), events))
            .unwrap()
    }

    fn activated_at() -> DateTime<Utc> {
        date_from("2021-01-15T12:00:00Z")
    }

    fn account_ids() -> CreditFacilityLedgerAccountIds {
        CreditFacilityLedgerAccountIds {
            facility_account_id: CalaAccountId::new(),
            in_liquidation_account_id: CalaAccountId::new(),
            disbursed_receivable_not_yet_due_account_id: CalaAccountId::new(),
            disbursed_receivable_due_account_id: CalaAccountId::new(),
            disbursed_receivable_overdue_account_id: CalaAccountId::new(),
            disbursed_defaulted_account_id: CalaAccountId::new(),
            collateral_account_id: CalaAccountId::new(),
            interest_receivable_not_yet_due_account_id: CalaAccountId::new(),
            interest_receivable_due_account_id: CalaAccountId::new(),
            interest_receivable_overdue_account_id: CalaAccountId::new(),
            interest_defaulted_account_id: CalaAccountId::new(),
            interest_income_account_id: CalaAccountId::new(),
            fee_income_account_id: CalaAccountId::new(),
        }
    }

    fn initial_events() -> Vec<CreditFacilityEvent> {
        let id = CreditFacilityId::new();
        vec![CreditFacilityEvent::Initialized {
            id,
            credit_facility_proposal_id: id.into(),
            ledger_tx_id: LedgerTxId::new(),
            customer_id: CustomerId::new(),
            customer_type: CustomerType::Individual,
            collateral_id: CollateralId::new(),
            amount: default_facility(),
            terms: default_terms(),
            account_ids: account_ids(),
            disbursal_credit_account_id: CalaAccountId::new(),
            public_id: PublicId::new(format!("test-public-id-{}", uuid::Uuid::new_v4())),
            activated_at: activated_at(),
            maturity_date: EffectiveDate::from(activated_at() + chrono::Duration::days(90)),
        }]
    }

    fn hydrate_accruals_in_facility(credit_facility: &mut CreditFacility) {
        let new_entities = credit_facility
            .interest_accruals
            .new_entities_mut()
            .drain(..)
            .map(|new| {
                InterestAccrualCycle::try_from_events(new.into_events()).expect("hydrate failed")
            })
            .collect::<Vec<_>>();
        credit_facility.interest_accruals.load(new_entities);
    }

    fn start_interest_accrual_cycle(credit_facility: &mut CreditFacility) {
        credit_facility.start_interest_accrual_cycle().unwrap();
        hydrate_accruals_in_facility(credit_facility);
    }

    fn iterate_in_progress_accrual_cycle_to_completion(credit_facility: &mut CreditFacility) {
        let accrual = credit_facility
            .interest_accrual_cycle_in_progress_mut()
            .unwrap();
        while accrual.next_accrual_period().is_some() {
            accrual.record_accrual(UsdCents::ONE);
        }
        let _ = accrual.record_accrual_cycle(accrual.accrual_cycle_data().unwrap());
    }

    #[test]
    fn can_progress_next_accrual_idx() {
        let mut events = initial_events();
        let credit_facility = facility_from(events.clone());
        assert_eq!(
            credit_facility.next_interest_accrual_cycle_idx(),
            InterestAccrualCycleIdx::FIRST
        );

        events.push(CreditFacilityEvent::InterestAccrualCycleStarted {
            interest_accrual_id: InterestAccrualCycleId::new(),
            interest_accrual_cycle_idx: InterestAccrualCycleIdx::FIRST,
            interest_period: InterestInterval::EndOfDay.period_from(activated_at()),
        });
        let credit_facility = facility_from(events);
        assert_eq!(
            credit_facility.next_interest_accrual_cycle_idx(),
            InterestAccrualCycleIdx::FIRST.next()
        );
    }

    mod next_interest_accrual_cycle_period {

        use super::*;

        #[test]
        fn first_period_starts_at_activation_when_no_prior_accrual() {
            let events = initial_events();
            let first_interest_period = InterestInterval::EndOfMonth.period_from(activated_at());
            let credit_facility = facility_from(events);

            let period = credit_facility
                .next_interest_accrual_cycle_period()
                .unwrap()
                .unwrap();
            assert_eq!(period, first_interest_period);
        }

        #[test]
        fn next_period_after_accrual_event() {
            let mut events = initial_events();
            let first_interest_period = InterestInterval::EndOfMonth.period_from(activated_at());
            events.extend([CreditFacilityEvent::InterestAccrualCycleStarted {
                interest_accrual_id: InterestAccrualCycleId::new(),
                interest_accrual_cycle_idx: InterestAccrualCycleIdx::FIRST,
                interest_period: first_interest_period,
            }]);
            let credit_facility = facility_from(events);

            let period = credit_facility
                .next_interest_accrual_cycle_period()
                .unwrap()
                .unwrap();
            assert_eq!(period, first_interest_period.next());
        }

        #[test]
        fn next_period_after_last_accrual_event_is_none() {
            let mut events = initial_events();
            let matures_at = facility_from(events.clone()).matures_at();
            let final_interest_period =
                InterestInterval::EndOfMonth.period_from(matures_at - chrono::Duration::days(1));
            events.push(CreditFacilityEvent::InterestAccrualCycleStarted {
                interest_accrual_id: InterestAccrualCycleId::new(),
                interest_accrual_cycle_idx: InterestAccrualCycleIdx::FIRST,
                interest_period: final_interest_period,
            });
            let credit_facility = facility_from(events.clone());

            let period = credit_facility
                .next_interest_accrual_cycle_period()
                .unwrap();
            assert!(period.is_none());
        }
    }

    mod start_interest_accrual_cycle {

        use super::*;

        #[test]
        fn can_start() {
            let events = initial_events();
            let mut credit_facility = facility_from(events);

            let first_accrual_cycle_period @ InterestPeriod { start, .. } = credit_facility
                .next_interest_accrual_cycle_period()
                .unwrap()
                .unwrap();
            assert_eq!(start, activated_at());

            credit_facility
                .start_interest_accrual_cycle()
                .unwrap()
                .unwrap();
            let second_accrual_period = credit_facility
                .next_interest_accrual_cycle_period()
                .unwrap()
                .unwrap();
            assert_eq!(second_accrual_period, first_accrual_cycle_period.next());
        }

        #[test]
        fn errors_if_previous_cycle_not_completed() {
            let events = initial_events();
            let mut credit_facility = facility_from(events);

            start_interest_accrual_cycle(&mut credit_facility);
            assert!(matches!(
                credit_facility.start_interest_accrual_cycle(),
                Err(CreditFacilityError::InProgressInterestAccrualCycleNotCompletedYet)
            ));
        }

        #[test]
        fn does_not_start_after_last_cycle() {
            let events = initial_events();
            let mut credit_facility = facility_from(events);

            while credit_facility
                .next_interest_accrual_cycle_period()
                .unwrap()
                .is_some()
            {
                assert!(
                    credit_facility
                        .start_interest_accrual_cycle()
                        .unwrap()
                        .is_some(),
                );
                hydrate_accruals_in_facility(&mut credit_facility);
                iterate_in_progress_accrual_cycle_to_completion(&mut credit_facility);
            }
            assert!(
                credit_facility
                    .start_interest_accrual_cycle()
                    .unwrap()
                    .is_none()
            );
        }
    }

    #[test]
    fn structuring_fee() {
        let credit_facility = facility_from(initial_events());
        let expected_fee = default_terms().one_time_fee_rate.apply(default_facility());
        assert_eq!(credit_facility.structuring_fee(), expected_fee);
    }

    mod completion {
        use super::*;

        impl From<CreditFacilityReceivable> for ObligationsAmounts {
            fn from(receivable: CreditFacilityReceivable) -> Self {
                Self {
                    disbursed: receivable.disbursed,
                    interest: receivable.interest,
                }
            }
        }

        #[test]
        fn can_complete() {
            let mut credit_facility = facility_from(initial_events());

            let _ = credit_facility
                .complete(
                    default_price(),
                    default_upgrade_buffer_cvl_pct(),
                    CreditFacilityBalanceSummary {
                        collateral: Satoshis::ZERO,
                        not_yet_due_disbursed_outstanding: UsdCents::ZERO,
                        due_disbursed_outstanding: UsdCents::ZERO,
                        overdue_disbursed_outstanding: UsdCents::ZERO,
                        disbursed_defaulted: UsdCents::ZERO,
                        not_yet_due_interest_outstanding: UsdCents::ZERO,
                        due_interest_outstanding: UsdCents::ZERO,
                        overdue_interest_outstanding: UsdCents::ZERO,
                        interest_defaulted: UsdCents::ZERO,

                        facility: UsdCents::from(2),
                        facility_remaining: UsdCents::from(1),
                        disbursed: UsdCents::from(1),
                        interest_posted: UsdCents::from(1),
                    },
                )
                .unwrap();
            assert!(credit_facility.is_completed());
            assert!(credit_facility.status() == CreditFacilityStatus::Closed);
        }

        #[test]
        fn errors_if_not_yet_due_outstanding() {
            let mut credit_facility = facility_from(initial_events());

            let res_disbursed = credit_facility.complete(
                default_price(),
                default_upgrade_buffer_cvl_pct(),
                CreditFacilityBalanceSummary {
                    not_yet_due_disbursed_outstanding: UsdCents::from(1),
                    not_yet_due_interest_outstanding: UsdCents::ZERO,

                    collateral: Satoshis::ZERO,
                    due_disbursed_outstanding: UsdCents::ZERO,
                    overdue_disbursed_outstanding: UsdCents::ZERO,
                    disbursed_defaulted: UsdCents::ZERO,
                    due_interest_outstanding: UsdCents::ZERO,
                    overdue_interest_outstanding: UsdCents::ZERO,
                    interest_defaulted: UsdCents::ZERO,

                    facility: UsdCents::from(2),
                    facility_remaining: UsdCents::from(1),
                    disbursed: UsdCents::from(1),
                    interest_posted: UsdCents::from(1),
                },
            );
            assert!(matches!(
                res_disbursed,
                Err(CreditFacilityError::OutstandingAmount)
            ));

            let res_interest = credit_facility.complete(
                default_price(),
                default_upgrade_buffer_cvl_pct(),
                CreditFacilityBalanceSummary {
                    not_yet_due_disbursed_outstanding: UsdCents::ZERO,
                    not_yet_due_interest_outstanding: UsdCents::from(1),

                    collateral: Satoshis::ZERO,
                    due_disbursed_outstanding: UsdCents::ZERO,
                    overdue_disbursed_outstanding: UsdCents::ZERO,
                    disbursed_defaulted: UsdCents::ZERO,
                    due_interest_outstanding: UsdCents::ZERO,
                    overdue_interest_outstanding: UsdCents::ZERO,
                    interest_defaulted: UsdCents::ZERO,

                    facility: UsdCents::from(2),
                    facility_remaining: UsdCents::from(1),
                    disbursed: UsdCents::from(1),
                    interest_posted: UsdCents::from(1),
                },
            );
            assert!(matches!(
                res_interest,
                Err(CreditFacilityError::OutstandingAmount)
            ));
        }

        #[test]
        fn errors_if_due_outstanding() {
            let mut credit_facility = facility_from(initial_events());

            let res_disbursed = credit_facility.complete(
                default_price(),
                default_upgrade_buffer_cvl_pct(),
                CreditFacilityBalanceSummary {
                    due_disbursed_outstanding: UsdCents::from(1),
                    due_interest_outstanding: UsdCents::ZERO,

                    collateral: Satoshis::ZERO,
                    not_yet_due_disbursed_outstanding: UsdCents::ZERO,
                    overdue_disbursed_outstanding: UsdCents::ZERO,
                    disbursed_defaulted: UsdCents::ZERO,
                    not_yet_due_interest_outstanding: UsdCents::ZERO,
                    overdue_interest_outstanding: UsdCents::ZERO,
                    interest_defaulted: UsdCents::ZERO,

                    facility: UsdCents::from(2),
                    facility_remaining: UsdCents::from(1),
                    disbursed: UsdCents::from(1),
                    interest_posted: UsdCents::from(1),
                },
            );
            assert!(matches!(
                res_disbursed,
                Err(CreditFacilityError::OutstandingAmount)
            ));

            let res_interest = credit_facility.complete(
                default_price(),
                default_upgrade_buffer_cvl_pct(),
                CreditFacilityBalanceSummary {
                    due_disbursed_outstanding: UsdCents::ZERO,
                    due_interest_outstanding: UsdCents::from(1),

                    collateral: Satoshis::ZERO,
                    not_yet_due_disbursed_outstanding: UsdCents::ZERO,
                    overdue_disbursed_outstanding: UsdCents::ZERO,
                    disbursed_defaulted: UsdCents::ZERO,
                    not_yet_due_interest_outstanding: UsdCents::ZERO,
                    overdue_interest_outstanding: UsdCents::ZERO,
                    interest_defaulted: UsdCents::ZERO,

                    facility: UsdCents::from(2),
                    facility_remaining: UsdCents::from(1),
                    disbursed: UsdCents::from(1),
                    interest_posted: UsdCents::from(1),
                },
            );
            assert!(matches!(
                res_interest,
                Err(CreditFacilityError::OutstandingAmount)
            ));
        }

        #[test]
        fn errors_if_overdue_outstanding() {
            let mut credit_facility = facility_from(initial_events());

            let res_disbursed = credit_facility.complete(
                default_price(),
                default_upgrade_buffer_cvl_pct(),
                CreditFacilityBalanceSummary {
                    overdue_disbursed_outstanding: UsdCents::from(1),
                    overdue_interest_outstanding: UsdCents::ZERO,

                    collateral: Satoshis::ZERO,
                    not_yet_due_disbursed_outstanding: UsdCents::ZERO,
                    due_disbursed_outstanding: UsdCents::ZERO,
                    disbursed_defaulted: UsdCents::ZERO,
                    not_yet_due_interest_outstanding: UsdCents::ZERO,
                    due_interest_outstanding: UsdCents::ZERO,
                    interest_defaulted: UsdCents::ZERO,

                    facility: UsdCents::from(2),
                    facility_remaining: UsdCents::from(1),
                    disbursed: UsdCents::from(1),
                    interest_posted: UsdCents::from(1),
                },
            );
            assert!(matches!(
                res_disbursed,
                Err(CreditFacilityError::OutstandingAmount)
            ));

            let res_interest = credit_facility.complete(
                default_price(),
                default_upgrade_buffer_cvl_pct(),
                CreditFacilityBalanceSummary {
                    overdue_disbursed_outstanding: UsdCents::ZERO,
                    overdue_interest_outstanding: UsdCents::from(1),

                    collateral: Satoshis::ZERO,
                    not_yet_due_disbursed_outstanding: UsdCents::ZERO,
                    due_disbursed_outstanding: UsdCents::ZERO,
                    disbursed_defaulted: UsdCents::ZERO,
                    not_yet_due_interest_outstanding: UsdCents::ZERO,
                    due_interest_outstanding: UsdCents::ZERO,
                    interest_defaulted: UsdCents::ZERO,

                    facility: UsdCents::from(2),
                    facility_remaining: UsdCents::from(1),
                    disbursed: UsdCents::from(1),
                    interest_posted: UsdCents::from(1),
                },
            );
            assert!(matches!(
                res_interest,
                Err(CreditFacilityError::OutstandingAmount)
            ));
        }

        #[test]
        fn errors_if_defaulted_outstanding() {
            let mut credit_facility = facility_from(initial_events());

            let res_disbursed = credit_facility.complete(
                default_price(),
                default_upgrade_buffer_cvl_pct(),
                CreditFacilityBalanceSummary {
                    disbursed_defaulted: UsdCents::from(1),
                    interest_defaulted: UsdCents::ZERO,

                    collateral: Satoshis::ZERO,
                    not_yet_due_disbursed_outstanding: UsdCents::ZERO,
                    due_disbursed_outstanding: UsdCents::ZERO,
                    overdue_disbursed_outstanding: UsdCents::ZERO,
                    not_yet_due_interest_outstanding: UsdCents::ZERO,
                    due_interest_outstanding: UsdCents::ZERO,
                    overdue_interest_outstanding: UsdCents::ZERO,

                    facility: UsdCents::from(2),
                    facility_remaining: UsdCents::from(1),
                    disbursed: UsdCents::from(1),
                    interest_posted: UsdCents::from(1),
                },
            );
            assert!(matches!(
                res_disbursed,
                Err(CreditFacilityError::OutstandingAmount)
            ));

            let res_interest = credit_facility.complete(
                default_price(),
                default_upgrade_buffer_cvl_pct(),
                CreditFacilityBalanceSummary {
                    disbursed_defaulted: UsdCents::ZERO,
                    interest_defaulted: UsdCents::from(1),

                    collateral: Satoshis::ZERO,
                    not_yet_due_disbursed_outstanding: UsdCents::ZERO,
                    due_disbursed_outstanding: UsdCents::ZERO,
                    overdue_disbursed_outstanding: UsdCents::ZERO,
                    not_yet_due_interest_outstanding: UsdCents::ZERO,
                    due_interest_outstanding: UsdCents::ZERO,
                    overdue_interest_outstanding: UsdCents::ZERO,

                    facility: UsdCents::from(2),
                    facility_remaining: UsdCents::from(1),
                    disbursed: UsdCents::from(1),
                    interest_posted: UsdCents::from(1),
                },
            );
            assert!(matches!(
                res_interest,
                Err(CreditFacilityError::OutstandingAmount)
            ));
        }
    }
}<|MERGE_RESOLUTION|>--- conflicted
+++ resolved
@@ -191,6 +191,11 @@
                     debit_account_id: *disbursal_credit_account_id,
                     facility_amount: *amount,
                     structuring_fee_amount: self.structuring_fee(),
+                    activation_principal_disbursal_amount: if self.terms.is_single_disbursal_on_activation() {
+                        self.amount - self.structuring_fee()
+                    } else {
+                        UsdCents::ZERO
+                    },
                     customer_type: *customer_type,
                     duration_type: terms.duration.duration_type(),
                 }),
@@ -241,64 +246,6 @@
         Idempotent::Executed(())
     }
 
-<<<<<<< HEAD
-    pub(crate) fn activate(
-        &mut self,
-        activated_at: DateTime<Utc>,
-        price: PriceOfOneBTC,
-        balances: CreditFacilityBalanceSummary,
-    ) -> Result<Idempotent<(CreditFacilityActivation, InterestPeriod)>, CreditFacilityError> {
-        if self.is_activated() {
-            return Ok(Idempotent::Ignored);
-        }
-
-        if !self.is_approval_process_concluded() {
-            return Err(CreditFacilityError::ApprovalInProgress);
-        }
-
-        if !self.is_approved()? {
-            return Err(CreditFacilityError::Denied);
-        }
-
-        if !self.terms.is_activation_allowed(balances, price) {
-            return Err(CreditFacilityError::BelowMarginLimit);
-        }
-
-        self.activated_at = Some(activated_at);
-        self.maturity_date = Some(self.terms.duration.maturity_date(activated_at));
-        let tx_id = LedgerTxId::new();
-        self.events.push(CreditFacilityEvent::Activated {
-            ledger_tx_id: tx_id,
-            activated_at,
-        });
-
-        let periods = self
-            .start_interest_accrual_cycle()
-            .expect("first accrual")
-            .expect("first accrual");
-
-        let structuring_fee = self.structuring_fee();
-        let activation_principal_disbursal_amount = if self.terms.is_single_disbursal_on_activation() {
-            self.amount - structuring_fee
-        } else {
-            UsdCents::ZERO
-        };
-
-        let activation = CreditFacilityActivation {
-            tx_id,
-            tx_ref: format!("{}-activate", self.id),
-            credit_facility_account_ids: self.account_ids,
-            debit_account_id: self.disbursal_credit_account_id,
-            facility_amount: self.amount,
-            structuring_fee_amount: structuring_fee,
-            activation_principal_disbursal_amount,
-        };
-
-        Ok(Idempotent::Executed((activation, periods.accrual)))
-    }
-
-=======
->>>>>>> 8b0b31c7
     pub(crate) fn check_disbursal_date(&self, initiated_at: DateTime<Utc>) -> bool {
         initiated_at < self.matures_at()
     }
