mod entity;
pub mod error;
pub mod interest_accrual_cycle;
mod repo;

use std::sync::Arc;
use tracing::instrument;

use audit::AuditSvc;
use authz::PermissionCheck;
use core_price::Price;
use governance::{Governance, GovernanceAction, GovernanceEvent, GovernanceObject};
use job::{JobId, Jobs};
use outbox::OutboxEventMarker;

use crate::{
    PublicIds,
<<<<<<< HEAD
=======
    credit_facility_proposal::{CreditFacilityProposalCompletionOutcome, CreditFacilityProposals},
    disbursal::Disbursals,
>>>>>>> 7685783e
    event::CoreCreditEvent,
    jobs::{credit_facility_maturity, interest_accruals},
    ledger::{CreditFacilityInterestAccrual, CreditFacilityInterestAccrualCycle, CreditLedger},
    obligation::Obligations,
    pending_credit_facility::{PendingCreditFacilities, PendingCreditFacilityCompletionOutcome},
    primitives::*,
    terms::InterestPeriod,
};

use core_custody::{CoreCustodyAction, CoreCustodyEvent, CoreCustodyObject};

pub use entity::CreditFacility;
pub(crate) use entity::*;
use interest_accrual_cycle::NewInterestAccrualCycleData;

#[cfg(feature = "json-schema")]
pub use entity::CreditFacilityEvent;
use error::CreditFacilityError;
pub use repo::{
    CreditFacilitiesFilter, CreditFacilitiesSortBy, CreditFacilityRepo, ListDirection, Sort,
    credit_facility_cursor::*,
};

pub struct CreditFacilities<Perms, E>
where
    Perms: PermissionCheck,
    E: OutboxEventMarker<CoreCreditEvent>
        + OutboxEventMarker<GovernanceEvent>
        + OutboxEventMarker<CoreCustodyEvent>,
{
<<<<<<< HEAD
    repo: CreditFacilityRepo<E>,
    obligations: Obligations<Perms, E>,
    pending_credit_facilities: PendingCreditFacilities<Perms, E>,
    authz: Perms,
    ledger: CreditLedger,
    price: Price,
    jobs: Jobs,
    governance: Governance<Perms, E>,
    public_ids: PublicIds,
=======
    repo: Arc<CreditFacilityRepo<E>>,
    obligations: Arc<Obligations<Perms, E>>,
    proposals: Arc<CreditFacilityProposals<Perms, E>>,
    disbursals: Arc<Disbursals<Perms, E>>,
    authz: Arc<Perms>,
    ledger: Arc<CreditLedger>,
    price: Arc<Price>,
    jobs: Arc<Jobs>,
    governance: Arc<Governance<Perms, E>>,
    public_ids: Arc<PublicIds>,
>>>>>>> 7685783e
}

impl<Perms, E> Clone for CreditFacilities<Perms, E>
where
    Perms: PermissionCheck,
    E: OutboxEventMarker<CoreCreditEvent>
        + OutboxEventMarker<GovernanceEvent>
        + OutboxEventMarker<CoreCustodyEvent>,
{
    fn clone(&self) -> Self {
        Self {
            repo: self.repo.clone(),
            obligations: self.obligations.clone(),
<<<<<<< HEAD
            pending_credit_facilities: self.pending_credit_facilities.clone(),
=======
            proposals: self.proposals.clone(),
            disbursals: self.disbursals.clone(),
>>>>>>> 7685783e
            authz: self.authz.clone(),
            ledger: self.ledger.clone(),
            price: self.price.clone(),
            jobs: self.jobs.clone(),
            governance: self.governance.clone(),
            public_ids: self.public_ids.clone(),
        }
    }
}

pub(super) enum CompletionOutcome {
    Ignored(CreditFacility),
    Completed((CreditFacility, crate::CreditFacilityCompletion)),
}

#[derive(Clone)]
pub(super) struct ConfirmedAccrual {
    pub(super) accrual: CreditFacilityInterestAccrual,
    pub(super) next_period: Option<InterestPeriod>,
    pub(super) accrual_idx: InterestAccrualCycleIdx,
    pub(super) accrued_count: usize,
}

impl<Perms, E> CreditFacilities<Perms, E>
where
    Perms: PermissionCheck,
    <<Perms as PermissionCheck>::Audit as AuditSvc>::Action:
        From<CoreCreditAction> + From<GovernanceAction> + From<CoreCustodyAction>,
    <<Perms as PermissionCheck>::Audit as AuditSvc>::Object:
        From<CoreCreditObject> + From<GovernanceObject> + From<CoreCustodyObject>,
    E: OutboxEventMarker<CoreCreditEvent>
        + OutboxEventMarker<GovernanceEvent>
        + OutboxEventMarker<CoreCustodyEvent>,
{
    pub fn new(
        pool: &sqlx::PgPool,
<<<<<<< HEAD
        authz: &Perms,
        obligations: &Obligations<Perms, E>,
        proposals: &PendingCreditFacilities<Perms, E>,
        ledger: &CreditLedger,
        price: &Price,
        jobs: &Jobs,
=======
        authz: Arc<Perms>,
        obligations: Arc<Obligations<Perms, E>>,
        proposals: Arc<CreditFacilityProposals<Perms, E>>,
        disbursals: Arc<Disbursals<Perms, E>>,
        ledger: Arc<CreditLedger>,
        price: Arc<Price>,
        jobs: Arc<Jobs>,
>>>>>>> 7685783e
        publisher: &crate::CreditFacilityPublisher<E>,
        governance: Arc<Governance<Perms, E>>,
        public_ids: Arc<PublicIds>,
    ) -> Self {
        let repo = CreditFacilityRepo::new(pool, publisher);

<<<<<<< HEAD
        Ok(Self {
            repo,
            obligations: obligations.clone(),
            pending_credit_facilities: proposals.clone(),
            authz: authz.clone(),
            ledger: ledger.clone(),
            price: price.clone(),
            jobs: jobs.clone(),
            governance: governance.clone(),
            public_ids: public_ids.clone(),
        })
=======
        Self {
            repo: Arc::new(repo),
            obligations,
            proposals,
            disbursals,
            authz,
            ledger,
            price,
            jobs,
            governance,
            public_ids,
        }
>>>>>>> 7685783e
    }

    pub(super) async fn begin_op(&self) -> Result<es_entity::DbOp<'_>, CreditFacilityError> {
        Ok(self.repo.begin_op().await?)
    }

    #[instrument(name = "credit.credit_facility.activate", skip(self), err)]
    pub(super) async fn activate(&self, id: CreditFacilityId) -> Result<(), CreditFacilityError> {
        let mut db = self.repo.begin_op().await?.with_db_time().await?;

        self.authz
            .audit()
            .record_system_entry_in_tx(
                &mut db,
                CoreCreditObject::all_credit_facilities(),
                CoreCreditAction::CREDIT_FACILITY_ACTIVATE,
            )
            .await?;

<<<<<<< HEAD
        let pending_credit_facility = match self
            .pending_credit_facilities
            .complete_in_op(db, id.into())
            .await?
        {
            PendingCreditFacilityCompletionOutcome::Completed(proposal) => proposal,
            PendingCreditFacilityCompletionOutcome::Ignored => {
                return Ok(ActivationOutcome::Ignored);
            }
        };
=======
        let mut new_credit_facility_bld =
            match self.proposals.complete_in_op(&mut db, id.into()).await? {
                CreditFacilityProposalCompletionOutcome::Completed(new_credit_facility_bld) => {
                    new_credit_facility_bld
                }
                CreditFacilityProposalCompletionOutcome::Ignored => {
                    return Ok(());
                }
            };
>>>>>>> 7685783e

        let public_id = self
            .public_ids
            .create_in_op(&mut db, CREDIT_FACILITY_REF_TARGET, id)
            .await?;

<<<<<<< HEAD
        let new_credit_facility = NewCreditFacility::builder()
            .id(id)
            .pending_credit_facility_id(pending_credit_facility.id)
            .ledger_tx_id(LedgerTxId::new())
            .customer_id(pending_credit_facility.customer_id)
            .customer_type(pending_credit_facility.customer_type)
            .account_ids(crate::CreditFacilityLedgerAccountIds::from(
                pending_credit_facility.account_ids,
            ))
            .disbursal_credit_account_id(pending_credit_facility.disbursal_credit_account_id)
            .collateral_id(pending_credit_facility.collateral_id)
            .terms(pending_credit_facility.terms)
            .amount(pending_credit_facility.amount)
            .activated_at(crate::time::now())
            .maturity_date(
                pending_credit_facility
                    .terms
                    .maturity_date(crate::time::now()),
            )
=======
        let new_credit_facility = new_credit_facility_bld
>>>>>>> 7685783e
            .public_id(public_id.id)
            .build()
            .expect("Could not build NewCreditFacility");

        let mut credit_facility = self.repo.create_in_op(&mut db, new_credit_facility).await?;

        let periods = credit_facility
            .start_interest_accrual_cycle()?
            .expect("first accrual");

        self.repo
            .update_in_op(&mut db, &mut credit_facility)
            .await?;

        self.jobs
            .create_and_spawn_at_in_op(
                &mut db,
                JobId::new(),
                credit_facility_maturity::CreditFacilityMaturityJobConfig::<Perms, E> {
                    credit_facility_id: credit_facility.id,
                    _phantom: std::marker::PhantomData,
                },
                credit_facility.matures_at(),
            )
            .await?;

        let accrual_id = credit_facility
            .interest_accrual_cycle_in_progress()
            .expect("First accrual not found")
            .id;

        self.jobs
            .create_and_spawn_at_in_op(
                &mut db,
                accrual_id,
                interest_accruals::InterestAccrualJobConfig::<Perms, E> {
                    credit_facility_id: id,
                    _phantom: std::marker::PhantomData,
                },
                periods.accrual.end,
            )
            .await?;

        if !credit_facility.structuring_fee().is_zero() {
            let disbursal_id = self
                .disbursals
                .create_first_disbursal_in_op(&mut db, &credit_facility)
                .await?;

            self.ledger
                .handle_activation_with_structuring_fee(
                    db,
                    credit_facility.activation_data(),
                    disbursal_id,
                )
                .await?;

            return Ok(());
        }

        self.ledger
            .handle_facility_activation(db, credit_facility.activation_data())
            .await?;

        Ok(())
    }

    pub(super) async fn confirm_interest_accrual_in_op(
        &self,
        op: &mut impl es_entity::AtomicOperation,
        id: CreditFacilityId,
    ) -> Result<ConfirmedAccrual, CreditFacilityError> {
        self.authz
            .audit()
            .record_system_entry_in_tx(
                op,
                CoreCreditObject::all_credit_facilities(),
                CoreCreditAction::CREDIT_FACILITY_RECORD_INTEREST,
            )
            .await?;

        let mut credit_facility = self.repo.find_by_id(id).await?;

        let confirmed_accrual = {
            let account_ids = credit_facility.account_ids;
            let balances = self.ledger.get_credit_facility_balance(account_ids).await?;

            let accrual = credit_facility
                .interest_accrual_cycle_in_progress_mut()
                .expect("Accrual in progress should exist for scheduled job");

            let interest_accrual = accrual.record_accrual(balances.disbursed_outstanding());

            ConfirmedAccrual {
                accrual: (interest_accrual, account_ids).into(),
                next_period: accrual.next_accrual_period(),
                accrual_idx: accrual.idx,
                accrued_count: accrual.count_accrued(),
            }
        };

        self.repo.update_in_op(op, &mut credit_facility).await?;

        Ok(confirmed_accrual)
    }

    pub(super) async fn complete_in_op(
        &self,
        db: &mut es_entity::DbOp<'_>,
        id: CreditFacilityId,
        upgrade_buffer_cvl_pct: CVLPct,
    ) -> Result<CompletionOutcome, CreditFacilityError> {
        let price = self.price.usd_cents_per_btc().await?;

        let mut credit_facility = self.repo.find_by_id(id).await?;

        let balances = self
            .ledger
            .get_credit_facility_balance(credit_facility.account_ids)
            .await?;

        let completion = if let es_entity::Idempotent::Executed(completion) =
            credit_facility.complete(price, upgrade_buffer_cvl_pct, balances)?
        {
            completion
        } else {
            return Ok(CompletionOutcome::Ignored(credit_facility));
        };

        self.repo.update_in_op(db, &mut credit_facility).await?;

        Ok(CompletionOutcome::Completed((credit_facility, completion)))
    }

    #[instrument(
        name = "credit.facility.complete_interest_cycle_and_maybe_start_new_cycle",
        skip(self, db)
    )]
    pub(super) async fn complete_interest_cycle_and_maybe_start_new_cycle(
        &self,
        db: &mut es_entity::DbOp<'_>,
        id: CreditFacilityId,
    ) -> Result<CompletedAccrualCycle, CreditFacilityError> {
        let mut credit_facility = self.repo.find_by_id(id).await?;

        let (accrual_cycle_data, new_obligation) = if let es_entity::Idempotent::Executed(res) =
            credit_facility.record_interest_accrual_cycle()?
        {
            res
        } else {
            unreachable!("Should not be possible");
        };

        if let Some(new_obligation) = new_obligation {
            self.obligations
                .create_with_jobs_in_op(db, new_obligation)
                .await?;
        };

        let res = credit_facility.start_interest_accrual_cycle()?;
        self.repo.update_in_op(db, &mut credit_facility).await?;

        let new_cycle_data = res.map(|periods| {
            let new_accrual_cycle_id = credit_facility
                .interest_accrual_cycle_in_progress()
                .expect("First accrual cycle not found")
                .id;

            NewInterestAccrualCycleData {
                id: new_accrual_cycle_id,
                first_accrual_end_date: periods.accrual.end,
            }
        });

        Ok(CompletedAccrualCycle {
            facility_accrual_cycle_data: (accrual_cycle_data, credit_facility.account_ids).into(),
            new_cycle_data,
        })
    }

    pub async fn find_by_id_without_audit(
        &self,
        id: impl Into<CreditFacilityId> + std::fmt::Debug,
    ) -> Result<CreditFacility, CreditFacilityError> {
        self.repo.find_by_id(id.into()).await
    }

    #[instrument(name = "credit.credit_facility.find_by_id", skip(self), err)]
    pub async fn find_by_id(
        &self,
        sub: &<<Perms as PermissionCheck>::Audit as AuditSvc>::Subject,
        id: impl Into<CreditFacilityId> + std::fmt::Debug,
    ) -> Result<Option<CreditFacility>, CreditFacilityError> {
        let id = id.into();
        self.authz
            .enforce_permission(
                sub,
                CoreCreditObject::credit_facility(id),
                CoreCreditAction::CREDIT_FACILITY_READ,
            )
            .await?;

        match self.repo.find_by_id(id).await {
            Ok(credit_facility) => Ok(Some(credit_facility)),
            Err(e) if e.was_not_found() => Ok(None),
            Err(e) => Err(e),
        }
    }

    pub(super) async fn mark_facility_as_matured(
        &self,
        id: CreditFacilityId,
    ) -> Result<(), CreditFacilityError> {
        let mut facility = self.repo.find_by_id(id).await?;

        if facility.mature().did_execute() {
            self.repo.update(&mut facility).await?;
        }

        Ok(())
    }

    #[instrument(name = "credit.credit_facility.find_by_public_id", skip(self), err)]
    pub async fn find_by_public_id(
        &self,
        sub: &<<Perms as PermissionCheck>::Audit as AuditSvc>::Subject,
        public_id: impl Into<public_id::PublicId> + std::fmt::Debug,
    ) -> Result<Option<CreditFacility>, CreditFacilityError> {
        self.authz
            .enforce_permission(
                sub,
                CoreCreditObject::all_credit_facilities(),
                CoreCreditAction::CREDIT_FACILITY_READ,
            )
            .await?;

        match self.repo.find_by_public_id(public_id.into()).await {
            Ok(credit_facility) => Ok(Some(credit_facility)),
            Err(e) if e.was_not_found() => Ok(None),
            Err(e) => Err(e),
        }
    }

    pub(super) async fn update_collateralization_from_price(
        &self,
        upgrade_buffer_cvl_pct: CVLPct,
    ) -> Result<(), CreditFacilityError> {
        let price = self.price.usd_cents_per_btc().await?;
        let mut has_next_page = true;
        let mut after: Option<CreditFacilitiesByCollateralizationRatioCursor> = None;
        while has_next_page {
            let mut credit_facilities =
                self
                    .list_by_collateralization_ratio_without_audit(
                        es_entity::PaginatedQueryArgs::<
                            CreditFacilitiesByCollateralizationRatioCursor,
                        > {
                            first: 10,
                            after,
                        },
                        es_entity::ListDirection::Ascending,
                    )
                    .await?;
            (after, has_next_page) = (
                credit_facilities.end_cursor,
                credit_facilities.has_next_page,
            );
            let mut op = self.repo.begin_op().await?;
            self.authz
                .audit()
                .record_system_entry_in_tx(
                    &mut op,
                    CoreCreditObject::all_credit_facilities(),
                    CoreCreditAction::CREDIT_FACILITY_UPDATE_COLLATERALIZATION_STATE,
                )
                .await?;

            let mut at_least_one = false;

            for facility in credit_facilities.entities.iter_mut() {
                if facility.status() == CreditFacilityStatus::Closed {
                    continue;
                }
                let balances = self
                    .ledger
                    .get_credit_facility_balance(facility.account_ids)
                    .await?;
                if facility
                    .update_collateralization(price, upgrade_buffer_cvl_pct, balances)
                    .did_execute()
                {
                    self.repo.update_in_op(&mut op, facility).await?;
                    at_least_one = true;
                }
            }

            if at_least_one {
                op.commit().await?;
            } else {
                break;
            }
        }
        Ok(())
    }

    #[es_entity::retry_on_concurrent_modification]
    pub(super) async fn update_collateralization_from_events(
        &self,
        id: CreditFacilityId,
        upgrade_buffer_cvl_pct: CVLPct,
    ) -> Result<CreditFacility, CreditFacilityError> {
        let mut op = self.repo.begin_op().await?;
        let mut credit_facility = self.repo.find_by_id_in_op(&mut op, id).await?;

        self.authz
            .audit()
            .record_system_entry_in_tx(
                &mut op,
                CoreCreditObject::all_credit_facilities(),
                CoreCreditAction::CREDIT_FACILITY_UPDATE_COLLATERALIZATION_STATE,
            )
            .await?;

        let balances = self
            .ledger
            .get_credit_facility_balance(credit_facility.account_ids)
            .await?;
        let price = self.price.usd_cents_per_btc().await?;

        if credit_facility
            .update_collateralization(price, upgrade_buffer_cvl_pct, balances)
            .did_execute()
        {
            self.repo
                .update_in_op(&mut op, &mut credit_facility)
                .await?;

            op.commit().await?;
        }
        Ok(credit_facility)
    }

    #[instrument(name = "credit.credit_facility.list", skip(self), err)]
    pub async fn list(
        &self,
        sub: &<<Perms as PermissionCheck>::Audit as AuditSvc>::Subject,
        query: es_entity::PaginatedQueryArgs<CreditFacilitiesCursor>,
        filter: CreditFacilitiesFilter,
        sort: impl Into<Sort<CreditFacilitiesSortBy>> + std::fmt::Debug,
    ) -> Result<
        es_entity::PaginatedQueryRet<CreditFacility, CreditFacilitiesCursor>,
        CreditFacilityError,
    > {
        self.authz
            .enforce_permission(
                sub,
                CoreCreditObject::all_credit_facilities(),
                CoreCreditAction::CREDIT_FACILITY_LIST,
            )
            .await?;
        self.repo.list_for_filter(filter, sort.into(), query).await
    }

    pub(super) async fn list_by_collateralization_ratio_without_audit(
        &self,
        query: es_entity::PaginatedQueryArgs<CreditFacilitiesByCollateralizationRatioCursor>,
        direction: impl Into<es_entity::ListDirection> + std::fmt::Debug,
    ) -> Result<
        es_entity::PaginatedQueryRet<
            CreditFacility,
            CreditFacilitiesByCollateralizationRatioCursor,
        >,
        CreditFacilityError,
    > {
        self.repo
            .list_by_collateralization_ratio(query, direction.into())
            .await
    }

    #[instrument(
        name = "credit.credit_facility.list_by_collateralization_ratio",
        skip(self),
        err
    )]
    pub async fn list_by_collateralization_ratio(
        &self,
        sub: &<<Perms as PermissionCheck>::Audit as AuditSvc>::Subject,
        query: es_entity::PaginatedQueryArgs<CreditFacilitiesByCollateralizationRatioCursor>,
        direction: impl Into<es_entity::ListDirection> + std::fmt::Debug,
    ) -> Result<
        es_entity::PaginatedQueryRet<
            CreditFacility,
            CreditFacilitiesByCollateralizationRatioCursor,
        >,
        CreditFacilityError,
    > {
        self.authz
            .enforce_permission(
                sub,
                CoreCreditObject::all_credit_facilities(),
                CoreCreditAction::CREDIT_FACILITY_LIST,
            )
            .await?;

        self.list_by_collateralization_ratio_without_audit(query, direction.into())
            .await
    }

    #[instrument(name = "credit.credit_facility.find_all", skip(self), err)]
    pub async fn find_all<T: From<CreditFacility>>(
        &self,
        ids: &[CreditFacilityId],
    ) -> Result<std::collections::HashMap<CreditFacilityId, T>, CreditFacilityError> {
        self.repo.find_all(ids).await
    }

    #[instrument(name = "credit.credit_facility.list_for_customer", skip(self), err)]
    pub(super) async fn list_for_customer(
        &self,
        sub: &<<Perms as PermissionCheck>::Audit as AuditSvc>::Subject,
        customer_id: CustomerId,
        query: es_entity::PaginatedQueryArgs<CreditFacilitiesByCreatedAtCursor>,
        direction: ListDirection,
    ) -> Result<
        es_entity::PaginatedQueryRet<CreditFacility, CreditFacilitiesByCreatedAtCursor>,
        CreditFacilityError,
    > {
        self.authz
            .audit()
            .record_entry(
                sub,
                CoreCreditObject::all_credit_facilities(),
                CoreCreditAction::CREDIT_FACILITY_LIST,
                true,
            )
            .await?;

        self.repo
            .list_for_customer_id_by_created_at(customer_id, query, direction)
            .await
    }

    #[instrument(name = "credit.credit_facility.find_by_wallet", skip(self), err)]
    pub async fn find_by_custody_wallet(
        &self,
        custody_wallet_id: impl Into<CustodyWalletId> + std::fmt::Debug,
    ) -> Result<CreditFacility, CreditFacilityError> {
        self.repo
            .find_by_custody_wallet(custody_wallet_id.into())
            .await
    }

    #[instrument(name = "credit.credit_facility.balance", skip(self), err)]
    pub async fn balance(
        &self,
        sub: &<<Perms as PermissionCheck>::Audit as AuditSvc>::Subject,
        id: impl Into<CreditFacilityId> + std::fmt::Debug,
    ) -> Result<crate::CreditFacilityBalanceSummary, CreditFacilityError> {
        let id = id.into();
        self.authz
            .enforce_permission(
                sub,
                CoreCreditObject::credit_facility(id),
                CoreCreditAction::CREDIT_FACILITY_READ,
            )
            .await?;

        let credit_facility = self.repo.find_by_id(id).await?;

        let balances = self
            .ledger
            .get_credit_facility_balance(credit_facility.account_ids)
            .await?;

        Ok(balances)
    }

    pub async fn has_outstanding_obligations(
        &self,
        sub: &<<Perms as PermissionCheck>::Audit as AuditSvc>::Subject,
        credit_facility_id: impl Into<CreditFacilityId> + std::fmt::Debug + Copy,
    ) -> Result<bool, CreditFacilityError> {
        let id = credit_facility_id.into();

        self.authz
            .enforce_permission(
                sub,
                CoreCreditObject::credit_facility(id),
                CoreCreditAction::CREDIT_FACILITY_READ,
            )
            .await?;

        let credit_facility = self.repo.find_by_id(id).await?;

        if credit_facility
            .interest_accrual_cycle_in_progress()
            .is_some()
        {
            return Ok(true);
        }

        let balances = self
            .ledger
            .get_credit_facility_balance(credit_facility.account_ids)
            .await?;
        Ok(balances.any_outstanding_or_defaulted())
    }
}

pub(crate) struct CompletedAccrualCycle {
    pub(crate) facility_accrual_cycle_data: CreditFacilityInterestAccrualCycle,
    pub(crate) new_cycle_data: Option<NewInterestAccrualCycleData>,
}<|MERGE_RESOLUTION|>--- conflicted
+++ resolved
@@ -15,11 +15,7 @@
 
 use crate::{
     PublicIds,
-<<<<<<< HEAD
-=======
-    credit_facility_proposal::{CreditFacilityProposalCompletionOutcome, CreditFacilityProposals},
     disbursal::Disbursals,
->>>>>>> 7685783e
     event::CoreCreditEvent,
     jobs::{credit_facility_maturity, interest_accruals},
     ledger::{CreditFacilityInterestAccrual, CreditFacilityInterestAccrualCycle, CreditLedger},
@@ -50,20 +46,9 @@
         + OutboxEventMarker<GovernanceEvent>
         + OutboxEventMarker<CoreCustodyEvent>,
 {
-<<<<<<< HEAD
-    repo: CreditFacilityRepo<E>,
-    obligations: Obligations<Perms, E>,
-    pending_credit_facilities: PendingCreditFacilities<Perms, E>,
-    authz: Perms,
-    ledger: CreditLedger,
-    price: Price,
-    jobs: Jobs,
-    governance: Governance<Perms, E>,
-    public_ids: PublicIds,
-=======
+    pending_credit_facilities: Arc<PendingCreditFacilities<Perms, E>>,
     repo: Arc<CreditFacilityRepo<E>>,
     obligations: Arc<Obligations<Perms, E>>,
-    proposals: Arc<CreditFacilityProposals<Perms, E>>,
     disbursals: Arc<Disbursals<Perms, E>>,
     authz: Arc<Perms>,
     ledger: Arc<CreditLedger>,
@@ -71,7 +56,6 @@
     jobs: Arc<Jobs>,
     governance: Arc<Governance<Perms, E>>,
     public_ids: Arc<PublicIds>,
->>>>>>> 7685783e
 }
 
 impl<Perms, E> Clone for CreditFacilities<Perms, E>
@@ -85,12 +69,8 @@
         Self {
             repo: self.repo.clone(),
             obligations: self.obligations.clone(),
-<<<<<<< HEAD
             pending_credit_facilities: self.pending_credit_facilities.clone(),
-=======
-            proposals: self.proposals.clone(),
             disbursals: self.disbursals.clone(),
->>>>>>> 7685783e
             authz: self.authz.clone(),
             ledger: self.ledger.clone(),
             price: self.price.clone(),
@@ -127,45 +107,23 @@
 {
     pub fn new(
         pool: &sqlx::PgPool,
-<<<<<<< HEAD
-        authz: &Perms,
-        obligations: &Obligations<Perms, E>,
-        proposals: &PendingCreditFacilities<Perms, E>,
-        ledger: &CreditLedger,
-        price: &Price,
-        jobs: &Jobs,
-=======
         authz: Arc<Perms>,
         obligations: Arc<Obligations<Perms, E>>,
-        proposals: Arc<CreditFacilityProposals<Perms, E>>,
+        pending_credit_facilities: Arc<PendingCreditFacilities<Perms, E>>,
         disbursals: Arc<Disbursals<Perms, E>>,
         ledger: Arc<CreditLedger>,
         price: Arc<Price>,
         jobs: Arc<Jobs>,
->>>>>>> 7685783e
         publisher: &crate::CreditFacilityPublisher<E>,
         governance: Arc<Governance<Perms, E>>,
         public_ids: Arc<PublicIds>,
     ) -> Self {
         let repo = CreditFacilityRepo::new(pool, publisher);
 
-<<<<<<< HEAD
-        Ok(Self {
-            repo,
-            obligations: obligations.clone(),
-            pending_credit_facilities: proposals.clone(),
-            authz: authz.clone(),
-            ledger: ledger.clone(),
-            price: price.clone(),
-            jobs: jobs.clone(),
-            governance: governance.clone(),
-            public_ids: public_ids.clone(),
-        })
-=======
         Self {
             repo: Arc::new(repo),
             obligations,
-            proposals,
+            pending_credit_facilities,
             disbursals,
             authz,
             ledger,
@@ -174,7 +132,6 @@
             governance,
             public_ids,
         }
->>>>>>> 7685783e
     }
 
     pub(super) async fn begin_op(&self) -> Result<es_entity::DbOp<'_>, CreditFacilityError> {
@@ -194,57 +151,25 @@
             )
             .await?;
 
-<<<<<<< HEAD
-        let pending_credit_facility = match self
+        let mut new_credit_facility_bld = match self
             .pending_credit_facilities
-            .complete_in_op(db, id.into())
+            .complete_in_op(&mut db, id.into())
             .await?
         {
-            PendingCreditFacilityCompletionOutcome::Completed(proposal) => proposal,
+            PendingCreditFacilityCompletionOutcome::Completed(new_credit_facility_bld) => {
+                new_credit_facility_bld
+            }
             PendingCreditFacilityCompletionOutcome::Ignored => {
-                return Ok(ActivationOutcome::Ignored);
+                return Ok(());
             }
         };
-=======
-        let mut new_credit_facility_bld =
-            match self.proposals.complete_in_op(&mut db, id.into()).await? {
-                CreditFacilityProposalCompletionOutcome::Completed(new_credit_facility_bld) => {
-                    new_credit_facility_bld
-                }
-                CreditFacilityProposalCompletionOutcome::Ignored => {
-                    return Ok(());
-                }
-            };
->>>>>>> 7685783e
 
         let public_id = self
             .public_ids
             .create_in_op(&mut db, CREDIT_FACILITY_REF_TARGET, id)
             .await?;
 
-<<<<<<< HEAD
-        let new_credit_facility = NewCreditFacility::builder()
-            .id(id)
-            .pending_credit_facility_id(pending_credit_facility.id)
-            .ledger_tx_id(LedgerTxId::new())
-            .customer_id(pending_credit_facility.customer_id)
-            .customer_type(pending_credit_facility.customer_type)
-            .account_ids(crate::CreditFacilityLedgerAccountIds::from(
-                pending_credit_facility.account_ids,
-            ))
-            .disbursal_credit_account_id(pending_credit_facility.disbursal_credit_account_id)
-            .collateral_id(pending_credit_facility.collateral_id)
-            .terms(pending_credit_facility.terms)
-            .amount(pending_credit_facility.amount)
-            .activated_at(crate::time::now())
-            .maturity_date(
-                pending_credit_facility
-                    .terms
-                    .maturity_date(crate::time::now()),
-            )
-=======
         let new_credit_facility = new_credit_facility_bld
->>>>>>> 7685783e
             .public_id(public_id.id)
             .build()
             .expect("Could not build NewCreditFacility");
