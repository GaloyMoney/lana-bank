mod entity;
pub mod error;
pub mod interest_accrual_cycle;
mod repo;

use std::sync::Arc;
use tracing::instrument;

use audit::AuditSvc;
use authz::PermissionCheck;
use core_price::Price;
use governance::{Governance, GovernanceAction, GovernanceEvent, GovernanceObject};
use job::{JobId, Jobs};
use outbox::OutboxEventMarker;

use crate::{
    PublicIds,
    disbursal::Disbursals,
    event::CoreCreditEvent,
    jobs::{credit_facility_maturity, interest_accruals},
    ledger::{CreditFacilityInterestAccrual, CreditFacilityInterestAccrualCycle, CreditLedger},
    obligation::Obligations,
    pending_credit_facility::{PendingCreditFacilities, PendingCreditFacilityCompletionOutcome},
    primitives::*,
    terms::InterestPeriod,
};

use core_custody::{CoreCustodyAction, CoreCustodyEvent, CoreCustodyObject};

pub use entity::CreditFacility;
pub(crate) use entity::*;
use interest_accrual_cycle::NewInterestAccrualCycleData;

#[cfg(feature = "json-schema")]
pub use entity::CreditFacilityEvent;
use error::CreditFacilityError;
pub use repo::{
    CreditFacilitiesFilter, CreditFacilitiesSortBy, CreditFacilityRepo, ListDirection, Sort,
    credit_facility_cursor::*,
};

pub struct CreditFacilities<Perms, E>
where
    Perms: PermissionCheck,
    E: OutboxEventMarker<CoreCreditEvent>
        + OutboxEventMarker<GovernanceEvent>
        + OutboxEventMarker<CoreCustodyEvent>,
{
    pending_credit_facilities: Arc<PendingCreditFacilities<Perms, E>>,
    repo: Arc<CreditFacilityRepo<E>>,
    obligations: Arc<Obligations<Perms, E>>,
    disbursals: Arc<Disbursals<Perms, E>>,
    authz: Arc<Perms>,
    ledger: Arc<CreditLedger>,
    price: Arc<Price>,
    jobs: Arc<Jobs>,
    governance: Arc<Governance<Perms, E>>,
    public_ids: Arc<PublicIds>,
}

impl<Perms, E> Clone for CreditFacilities<Perms, E>
where
    Perms: PermissionCheck,
    E: OutboxEventMarker<CoreCreditEvent>
        + OutboxEventMarker<GovernanceEvent>
        + OutboxEventMarker<CoreCustodyEvent>,
{
    fn clone(&self) -> Self {
        Self {
            repo: self.repo.clone(),
            obligations: self.obligations.clone(),
            pending_credit_facilities: self.pending_credit_facilities.clone(),
            disbursals: self.disbursals.clone(),
            authz: self.authz.clone(),
            ledger: self.ledger.clone(),
            price: self.price.clone(),
            jobs: self.jobs.clone(),
            governance: self.governance.clone(),
            public_ids: self.public_ids.clone(),
        }
    }
}

pub(super) enum CompletionOutcome {
    Ignored(CreditFacility),
    Completed((CreditFacility, crate::CreditFacilityCompletion)),
}

#[derive(Clone)]
pub(super) struct ConfirmedAccrual {
    pub(super) accrual: CreditFacilityInterestAccrual,
    pub(super) next_period: Option<InterestPeriod>,
    pub(super) accrual_idx: InterestAccrualCycleIdx,
    pub(super) accrued_count: usize,
}

impl<Perms, E> CreditFacilities<Perms, E>
where
    Perms: PermissionCheck,
    <<Perms as PermissionCheck>::Audit as AuditSvc>::Action:
        From<CoreCreditAction> + From<GovernanceAction> + From<CoreCustodyAction>,
    <<Perms as PermissionCheck>::Audit as AuditSvc>::Object:
        From<CoreCreditObject> + From<GovernanceObject> + From<CoreCustodyObject>,
    E: OutboxEventMarker<CoreCreditEvent>
        + OutboxEventMarker<GovernanceEvent>
        + OutboxEventMarker<CoreCustodyEvent>,
{
    pub fn new(
        pool: &sqlx::PgPool,
        authz: Arc<Perms>,
        obligations: Arc<Obligations<Perms, E>>,
        pending_credit_facilities: Arc<PendingCreditFacilities<Perms, E>>,
        disbursals: Arc<Disbursals<Perms, E>>,
        ledger: Arc<CreditLedger>,
        price: Arc<Price>,
        jobs: Arc<Jobs>,
        publisher: &crate::CreditFacilityPublisher<E>,
        governance: Arc<Governance<Perms, E>>,
        public_ids: Arc<PublicIds>,
    ) -> Self {
        let repo = CreditFacilityRepo::new(pool, publisher);

        Self {
            repo: Arc::new(repo),
            obligations,
            pending_credit_facilities,
            disbursals,
            authz,
            ledger,
            price,
            jobs,
            governance,
            public_ids,
        }
    }

    pub(super) async fn begin_op(&self) -> Result<es_entity::DbOp<'_>, CreditFacilityError> {
        Ok(self.repo.begin_op().await?)
    }

    #[instrument(name = "credit.credit_facility.activate", skip(self), err)]
    pub(super) async fn activate(&self, id: CreditFacilityId) -> Result<(), CreditFacilityError> {
        let mut db = self.repo.begin_op().await?.with_db_time().await?;

        self.authz
            .audit()
            .record_system_entry_in_tx(
                &mut db,
                CoreCreditObject::all_credit_facilities(),
                CoreCreditAction::CREDIT_FACILITY_ACTIVATE,
            )
            .await?;

<<<<<<< HEAD
        let mut new_credit_facility_bld = match self
            .pending_credit_facilities
            .complete_in_op(&mut db, id.into())
            .await?
        {
            PendingCreditFacilityCompletionOutcome::Completed(new_credit_facility_bld) => {
                new_credit_facility_bld
            }
            PendingCreditFacilityCompletionOutcome::Ignored => {
                return Ok(());
            }
        };
=======
        let (mut new_credit_facility_builder, initial_disbursal) =
            match self.proposals.complete_in_op(&mut db, id.into()).await? {
                CreditFacilityProposalCompletionOutcome::Completed {
                    new_facility: new_credit_facility_builder,
                    initial_disbursal,
                } => (new_credit_facility_builder, initial_disbursal),
                CreditFacilityProposalCompletionOutcome::Ignored => {
                    return Ok(());
                }
            };
>>>>>>> e21baacf

        let public_id = self
            .public_ids
            .create_in_op(&mut db, CREDIT_FACILITY_REF_TARGET, id)
            .await?;

        let new_credit_facility = new_credit_facility_builder
            .public_id(public_id.id)
            .build()
            .expect("Could not build NewCreditFacility");

        let mut credit_facility = self.repo.create_in_op(&mut db, new_credit_facility).await?;

        let periods = credit_facility
            .start_interest_accrual_cycle()?
            .expect("first accrual");

        self.repo
            .update_in_op(&mut db, &mut credit_facility)
            .await?;

        self.jobs
            .create_and_spawn_at_in_op(
                &mut db,
                JobId::new(),
                credit_facility_maturity::CreditFacilityMaturityJobConfig::<Perms, E> {
                    credit_facility_id: credit_facility.id,
                    _phantom: std::marker::PhantomData,
                },
                credit_facility.matures_at(),
            )
            .await?;

        let accrual_id = credit_facility
            .interest_accrual_cycle_in_progress()
            .expect("First accrual not found")
            .id;

        self.jobs
            .create_and_spawn_at_in_op(
                &mut db,
                accrual_id,
                interest_accruals::InterestAccrualJobConfig::<Perms, E> {
                    credit_facility_id: id,
                    _phantom: std::marker::PhantomData,
                },
                periods.accrual.end,
            )
            .await?;

        if let Some(mut new_disbursal_builder) = initial_disbursal {
            let public_id = self
                .public_ids
                .create_in_op(
                    &mut db,
                    DISBURSAL_REF_TARGET,
                    new_disbursal_builder.unwrap_id(),
                )
                .await?;
            let new_disbursal = new_disbursal_builder
                .public_id(public_id.id)
                .build()
                .expect("could not build new disbursal");

            let disbursal_id = self
                .disbursals
                .create_pre_approved_disbursal_in_op(&mut db, new_disbursal)
                .await?;
            self.ledger
                .handle_activation_with_structuring_fee(
                    db,
                    credit_facility.activation_data(),
                    disbursal_id,
                )
                .await?;
            return Ok(());
        }

        self.ledger
            .handle_facility_activation(db, credit_facility.activation_data())
            .await?;

        Ok(())
    }

    pub(super) async fn confirm_interest_accrual_in_op(
        &self,
        op: &mut impl es_entity::AtomicOperation,
        id: CreditFacilityId,
    ) -> Result<ConfirmedAccrual, CreditFacilityError> {
        self.authz
            .audit()
            .record_system_entry_in_tx(
                op,
                CoreCreditObject::all_credit_facilities(),
                CoreCreditAction::CREDIT_FACILITY_RECORD_INTEREST,
            )
            .await?;

        let mut credit_facility = self.repo.find_by_id(id).await?;

        let confirmed_accrual = {
            let account_ids = credit_facility.account_ids;
            let balances = self.ledger.get_credit_facility_balance(account_ids).await?;

            let accrual = credit_facility
                .interest_accrual_cycle_in_progress_mut()
                .expect("Accrual in progress should exist for scheduled job");

            let interest_accrual = accrual.record_accrual(balances.disbursed_outstanding());

            ConfirmedAccrual {
                accrual: (interest_accrual, account_ids).into(),
                next_period: accrual.next_accrual_period(),
                accrual_idx: accrual.idx,
                accrued_count: accrual.count_accrued(),
            }
        };

        self.repo.update_in_op(op, &mut credit_facility).await?;

        Ok(confirmed_accrual)
    }

    pub(super) async fn complete_in_op(
        &self,
        db: &mut es_entity::DbOp<'_>,
        id: CreditFacilityId,
        upgrade_buffer_cvl_pct: CVLPct,
    ) -> Result<CompletionOutcome, CreditFacilityError> {
        let price = self.price.usd_cents_per_btc().await?;

        let mut credit_facility = self.repo.find_by_id(id).await?;

        let balances = self
            .ledger
            .get_credit_facility_balance(credit_facility.account_ids)
            .await?;

        let completion = if let es_entity::Idempotent::Executed(completion) =
            credit_facility.complete(price, upgrade_buffer_cvl_pct, balances)?
        {
            completion
        } else {
            return Ok(CompletionOutcome::Ignored(credit_facility));
        };

        self.repo.update_in_op(db, &mut credit_facility).await?;

        Ok(CompletionOutcome::Completed((credit_facility, completion)))
    }

    #[instrument(
        name = "credit.facility.complete_interest_cycle_and_maybe_start_new_cycle",
        skip(self, db)
    )]
    pub(super) async fn complete_interest_cycle_and_maybe_start_new_cycle(
        &self,
        db: &mut es_entity::DbOp<'_>,
        id: CreditFacilityId,
    ) -> Result<CompletedAccrualCycle, CreditFacilityError> {
        let mut credit_facility = self.repo.find_by_id(id).await?;

        let (accrual_cycle_data, new_obligation) = if let es_entity::Idempotent::Executed(res) =
            credit_facility.record_interest_accrual_cycle()?
        {
            res
        } else {
            unreachable!("Should not be possible");
        };

        if let Some(new_obligation) = new_obligation {
            self.obligations
                .create_with_jobs_in_op(db, new_obligation)
                .await?;
        };

        let res = credit_facility.start_interest_accrual_cycle()?;
        self.repo.update_in_op(db, &mut credit_facility).await?;

        let new_cycle_data = res.map(|periods| {
            let new_accrual_cycle_id = credit_facility
                .interest_accrual_cycle_in_progress()
                .expect("First accrual cycle not found")
                .id;

            NewInterestAccrualCycleData {
                id: new_accrual_cycle_id,
                first_accrual_end_date: periods.accrual.end,
            }
        });

        Ok(CompletedAccrualCycle {
            facility_accrual_cycle_data: (accrual_cycle_data, credit_facility.account_ids).into(),
            new_cycle_data,
        })
    }

    pub async fn find_by_id_without_audit(
        &self,
        id: impl Into<CreditFacilityId> + std::fmt::Debug,
    ) -> Result<CreditFacility, CreditFacilityError> {
        self.repo.find_by_id(id.into()).await
    }

    #[instrument(name = "credit.credit_facility.find_by_id", skip(self), err)]
    pub async fn find_by_id(
        &self,
        sub: &<<Perms as PermissionCheck>::Audit as AuditSvc>::Subject,
        id: impl Into<CreditFacilityId> + std::fmt::Debug,
    ) -> Result<Option<CreditFacility>, CreditFacilityError> {
        let id = id.into();
        self.authz
            .enforce_permission(
                sub,
                CoreCreditObject::credit_facility(id),
                CoreCreditAction::CREDIT_FACILITY_READ,
            )
            .await?;

        match self.repo.find_by_id(id).await {
            Ok(credit_facility) => Ok(Some(credit_facility)),
            Err(e) if e.was_not_found() => Ok(None),
            Err(e) => Err(e),
        }
    }

    pub(super) async fn mark_facility_as_matured(
        &self,
        id: CreditFacilityId,
    ) -> Result<(), CreditFacilityError> {
        let mut facility = self.repo.find_by_id(id).await?;

        if facility.mature().did_execute() {
            self.repo.update(&mut facility).await?;
        }

        Ok(())
    }

    #[instrument(name = "credit.credit_facility.find_by_public_id", skip(self), err)]
    pub async fn find_by_public_id(
        &self,
        sub: &<<Perms as PermissionCheck>::Audit as AuditSvc>::Subject,
        public_id: impl Into<public_id::PublicId> + std::fmt::Debug,
    ) -> Result<Option<CreditFacility>, CreditFacilityError> {
        self.authz
            .enforce_permission(
                sub,
                CoreCreditObject::all_credit_facilities(),
                CoreCreditAction::CREDIT_FACILITY_READ,
            )
            .await?;

        match self.repo.find_by_public_id(public_id.into()).await {
            Ok(credit_facility) => Ok(Some(credit_facility)),
            Err(e) if e.was_not_found() => Ok(None),
            Err(e) => Err(e),
        }
    }

    pub(super) async fn update_collateralization_from_price(
        &self,
        upgrade_buffer_cvl_pct: CVLPct,
    ) -> Result<(), CreditFacilityError> {
        let price = self.price.usd_cents_per_btc().await?;
        let mut has_next_page = true;
        let mut after: Option<CreditFacilitiesByCollateralizationRatioCursor> = None;
        while has_next_page {
            let mut credit_facilities =
                self
                    .list_by_collateralization_ratio_without_audit(
                        es_entity::PaginatedQueryArgs::<
                            CreditFacilitiesByCollateralizationRatioCursor,
                        > {
                            first: 10,
                            after,
                        },
                        es_entity::ListDirection::Ascending,
                    )
                    .await?;
            (after, has_next_page) = (
                credit_facilities.end_cursor,
                credit_facilities.has_next_page,
            );
            let mut op = self.repo.begin_op().await?;
            self.authz
                .audit()
                .record_system_entry_in_tx(
                    &mut op,
                    CoreCreditObject::all_credit_facilities(),
                    CoreCreditAction::CREDIT_FACILITY_UPDATE_COLLATERALIZATION_STATE,
                )
                .await?;

            let mut at_least_one = false;

            for facility in credit_facilities.entities.iter_mut() {
                if facility.status() == CreditFacilityStatus::Closed {
                    continue;
                }
                let balances = self
                    .ledger
                    .get_credit_facility_balance(facility.account_ids)
                    .await?;
                if facility
                    .update_collateralization(price, upgrade_buffer_cvl_pct, balances)
                    .did_execute()
                {
                    self.repo.update_in_op(&mut op, facility).await?;
                    at_least_one = true;
                }
            }

            if at_least_one {
                op.commit().await?;
            } else {
                break;
            }
        }
        Ok(())
    }

    #[es_entity::retry_on_concurrent_modification]
    pub(super) async fn update_collateralization_from_events(
        &self,
        id: CreditFacilityId,
        upgrade_buffer_cvl_pct: CVLPct,
    ) -> Result<CreditFacility, CreditFacilityError> {
        let mut op = self.repo.begin_op().await?;
        let mut credit_facility = self.repo.find_by_id_in_op(&mut op, id).await?;

        self.authz
            .audit()
            .record_system_entry_in_tx(
                &mut op,
                CoreCreditObject::all_credit_facilities(),
                CoreCreditAction::CREDIT_FACILITY_UPDATE_COLLATERALIZATION_STATE,
            )
            .await?;

        let balances = self
            .ledger
            .get_credit_facility_balance(credit_facility.account_ids)
            .await?;
        let price = self.price.usd_cents_per_btc().await?;

        if credit_facility
            .update_collateralization(price, upgrade_buffer_cvl_pct, balances)
            .did_execute()
        {
            self.repo
                .update_in_op(&mut op, &mut credit_facility)
                .await?;

            op.commit().await?;
        }
        Ok(credit_facility)
    }

    #[instrument(name = "credit.credit_facility.list", skip(self), err)]
    pub async fn list(
        &self,
        sub: &<<Perms as PermissionCheck>::Audit as AuditSvc>::Subject,
        query: es_entity::PaginatedQueryArgs<CreditFacilitiesCursor>,
        filter: CreditFacilitiesFilter,
        sort: impl Into<Sort<CreditFacilitiesSortBy>> + std::fmt::Debug,
    ) -> Result<
        es_entity::PaginatedQueryRet<CreditFacility, CreditFacilitiesCursor>,
        CreditFacilityError,
    > {
        self.authz
            .enforce_permission(
                sub,
                CoreCreditObject::all_credit_facilities(),
                CoreCreditAction::CREDIT_FACILITY_LIST,
            )
            .await?;
        self.repo.list_for_filter(filter, sort.into(), query).await
    }

    pub(super) async fn list_by_collateralization_ratio_without_audit(
        &self,
        query: es_entity::PaginatedQueryArgs<CreditFacilitiesByCollateralizationRatioCursor>,
        direction: impl Into<es_entity::ListDirection> + std::fmt::Debug,
    ) -> Result<
        es_entity::PaginatedQueryRet<
            CreditFacility,
            CreditFacilitiesByCollateralizationRatioCursor,
        >,
        CreditFacilityError,
    > {
        self.repo
            .list_by_collateralization_ratio(query, direction.into())
            .await
    }

    #[instrument(
        name = "credit.credit_facility.list_by_collateralization_ratio",
        skip(self),
        err
    )]
    pub async fn list_by_collateralization_ratio(
        &self,
        sub: &<<Perms as PermissionCheck>::Audit as AuditSvc>::Subject,
        query: es_entity::PaginatedQueryArgs<CreditFacilitiesByCollateralizationRatioCursor>,
        direction: impl Into<es_entity::ListDirection> + std::fmt::Debug,
    ) -> Result<
        es_entity::PaginatedQueryRet<
            CreditFacility,
            CreditFacilitiesByCollateralizationRatioCursor,
        >,
        CreditFacilityError,
    > {
        self.authz
            .enforce_permission(
                sub,
                CoreCreditObject::all_credit_facilities(),
                CoreCreditAction::CREDIT_FACILITY_LIST,
            )
            .await?;

        self.list_by_collateralization_ratio_without_audit(query, direction.into())
            .await
    }

    #[instrument(name = "credit.credit_facility.find_all", skip(self), err)]
    pub async fn find_all<T: From<CreditFacility>>(
        &self,
        ids: &[CreditFacilityId],
    ) -> Result<std::collections::HashMap<CreditFacilityId, T>, CreditFacilityError> {
        self.repo.find_all(ids).await
    }

    #[instrument(name = "credit.credit_facility.list_for_customer", skip(self), err)]
    pub(super) async fn list_for_customer(
        &self,
        sub: &<<Perms as PermissionCheck>::Audit as AuditSvc>::Subject,
        customer_id: CustomerId,
        query: es_entity::PaginatedQueryArgs<CreditFacilitiesByCreatedAtCursor>,
        direction: ListDirection,
    ) -> Result<
        es_entity::PaginatedQueryRet<CreditFacility, CreditFacilitiesByCreatedAtCursor>,
        CreditFacilityError,
    > {
        self.authz
            .audit()
            .record_entry(
                sub,
                CoreCreditObject::all_credit_facilities(),
                CoreCreditAction::CREDIT_FACILITY_LIST,
                true,
            )
            .await?;

        self.repo
            .list_for_customer_id_by_created_at(customer_id, query, direction)
            .await
    }

    #[instrument(name = "credit.credit_facility.find_by_wallet", skip(self), err)]
    pub async fn find_by_custody_wallet(
        &self,
        custody_wallet_id: impl Into<CustodyWalletId> + std::fmt::Debug,
    ) -> Result<CreditFacility, CreditFacilityError> {
        self.repo
            .find_by_custody_wallet(custody_wallet_id.into())
            .await
    }

    #[instrument(name = "credit.credit_facility.balance", skip(self), err)]
    pub async fn balance(
        &self,
        sub: &<<Perms as PermissionCheck>::Audit as AuditSvc>::Subject,
        id: impl Into<CreditFacilityId> + std::fmt::Debug,
    ) -> Result<crate::CreditFacilityBalanceSummary, CreditFacilityError> {
        let id = id.into();
        self.authz
            .enforce_permission(
                sub,
                CoreCreditObject::credit_facility(id),
                CoreCreditAction::CREDIT_FACILITY_READ,
            )
            .await?;

        let credit_facility = self.repo.find_by_id(id).await?;

        let balances = self
            .ledger
            .get_credit_facility_balance(credit_facility.account_ids)
            .await?;

        Ok(balances)
    }

    pub async fn has_outstanding_obligations(
        &self,
        sub: &<<Perms as PermissionCheck>::Audit as AuditSvc>::Subject,
        credit_facility_id: impl Into<CreditFacilityId> + std::fmt::Debug + Copy,
    ) -> Result<bool, CreditFacilityError> {
        let id = credit_facility_id.into();

        self.authz
            .enforce_permission(
                sub,
                CoreCreditObject::credit_facility(id),
                CoreCreditAction::CREDIT_FACILITY_READ,
            )
            .await?;

        let credit_facility = self.repo.find_by_id(id).await?;

        if credit_facility
            .interest_accrual_cycle_in_progress()
            .is_some()
        {
            return Ok(true);
        }

        let balances = self
            .ledger
            .get_credit_facility_balance(credit_facility.account_ids)
            .await?;
        Ok(balances.any_outstanding_or_defaulted())
    }
}

pub(crate) struct CompletedAccrualCycle {
    pub(crate) facility_accrual_cycle_data: CreditFacilityInterestAccrualCycle,
    pub(crate) new_cycle_data: Option<NewInterestAccrualCycleData>,
}<|MERGE_RESOLUTION|>--- conflicted
+++ resolved
@@ -151,32 +151,19 @@
             )
             .await?;
 
-<<<<<<< HEAD
-        let mut new_credit_facility_bld = match self
+        let (mut new_credit_facility_builder, initial_disbursal) = match self
             .pending_credit_facilities
             .complete_in_op(&mut db, id.into())
             .await?
         {
-            PendingCreditFacilityCompletionOutcome::Completed(new_credit_facility_bld) => {
-                new_credit_facility_bld
-            }
+            PendingCreditFacilityCompletionOutcome::Completed {
+                new_facility: new_credit_facility_builder,
+                initial_disbursal,
+            } => (new_credit_facility_builder, initial_disbursal),
             PendingCreditFacilityCompletionOutcome::Ignored => {
                 return Ok(());
             }
         };
-=======
-        let (mut new_credit_facility_builder, initial_disbursal) =
-            match self.proposals.complete_in_op(&mut db, id.into()).await? {
-                CreditFacilityProposalCompletionOutcome::Completed {
-                    new_facility: new_credit_facility_builder,
-                    initial_disbursal,
-                } => (new_credit_facility_builder, initial_disbursal),
-                CreditFacilityProposalCompletionOutcome::Ignored => {
-                    return Ok(());
-                }
-            };
->>>>>>> e21baacf
-
         let public_id = self
             .public_ids
             .create_in_op(&mut db, CREDIT_FACILITY_REF_TARGET, id)
