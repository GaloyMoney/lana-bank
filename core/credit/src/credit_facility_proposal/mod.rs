--- conflicted
+++ resolved
@@ -11,46 +11,22 @@
 use outbox::OutboxEventMarker;
 use tracing::instrument;
 
-<<<<<<< HEAD
 use crate::{event::CoreCreditEvent, primitives::*};
-=======
-use crate::{
-    credit_facility::NewCreditFacilityBuilder, event::CoreCreditEvent, ledger::CreditLedger,
-    primitives::*,
-};
->>>>>>> 7685783e
 
 pub use entity::{CreditFacilityProposal, CreditFacilityProposalEvent, NewCreditFacilityProposal};
 use error::*;
 use repo::CreditFacilityProposalRepo;
 pub use repo::credit_facility_proposal_cursor::*;
 
-<<<<<<< HEAD
-=======
-pub enum CreditFacilityProposalCompletionOutcome {
-    Ignored,
-    Completed(NewCreditFacilityBuilder),
-}
-
->>>>>>> 7685783e
 pub struct CreditFacilityProposals<Perms, E>
 where
     Perms: PermissionCheck,
     E: OutboxEventMarker<CoreCreditEvent> + OutboxEventMarker<GovernanceEvent>,
 {
-<<<<<<< HEAD
-    repo: CreditFacilityProposalRepo<E>,
-    authz: Perms,
-    jobs: Jobs,
-    governance: Governance<Perms, E>,
-=======
     repo: Arc<CreditFacilityProposalRepo<E>>,
     authz: Arc<Perms>,
     jobs: Arc<Jobs>,
-    price: Arc<Price>,
-    ledger: Arc<CreditLedger>,
     governance: Arc<Governance<Perms, E>>,
->>>>>>> 7685783e
 }
 impl<Perms, E> Clone for CreditFacilityProposals<Perms, E>
 where
@@ -78,15 +54,8 @@
 {
     pub async fn init(
         pool: &sqlx::PgPool,
-<<<<<<< HEAD
-        authz: &Perms,
-        jobs: &Jobs,
-=======
         authz: Arc<Perms>,
         jobs: Arc<Jobs>,
-        ledger: Arc<CreditLedger>,
-        price: Arc<Price>,
->>>>>>> 7685783e
         publisher: &crate::CreditFacilityPublisher<E>,
         governance: Arc<Governance<Perms, E>>,
     ) -> Result<Self, CreditFacilityProposalError> {
@@ -103,19 +72,10 @@
         }
 
         Ok(Self {
-<<<<<<< HEAD
-            repo,
-            jobs: jobs.clone(),
-            authz: authz.clone(),
-            governance: governance.clone(),
-=======
             repo: Arc::new(repo),
-            ledger,
             jobs,
             authz,
-            price,
             governance,
->>>>>>> 7685783e
         })
     }
 
@@ -145,12 +105,7 @@
         self.repo.create_in_op(db, new_proposal).await
     }
 
-<<<<<<< HEAD
     #[instrument(name = "credit.credit_facility_proposals.approve", skip(self, db))]
-=======
-    #[es_entity::retry_on_concurrent_modification]
-    #[instrument(name = "credit.credit_facility_proposals.approve", skip(self))]
->>>>>>> 7685783e
     pub(super) async fn approve(
         &self,
         db: &mut es_entity::DbOp<'_>,
@@ -178,7 +133,6 @@
     #[instrument(name = "credit.credit_facility_proposals.find_all", skip(self, ids))]
     pub async fn find_all<T: From<CreditFacilityProposal>>(
         &self,
-<<<<<<< HEAD
         ids: &[CreditFacilityProposalId],
     ) -> Result<std::collections::HashMap<CreditFacilityProposalId, T>, CreditFacilityProposalError>
     {
@@ -191,39 +145,6 @@
         err
     )]
     pub async fn find_by_id(
-=======
-        db: &mut es_entity::DbOpWithTime<'_>,
-        id: CreditFacilityProposalId,
-    ) -> Result<CreditFacilityProposalCompletionOutcome, CreditFacilityProposalError> {
-        let mut proposal = self.repo.find_by_id(id).await?;
-
-        let price = self.price.usd_cents_per_btc().await?;
-
-        let balances = self
-            .ledger
-            .get_credit_facility_proposal_balance(proposal.account_ids)
-            .await?;
-
-        match proposal.complete(balances, price, crate::time::now()) {
-            Ok(es_entity::Idempotent::Executed(new_facility)) => {
-                self.repo.update_in_op(db, &mut proposal).await?;
-
-                Ok(CreditFacilityProposalCompletionOutcome::Completed(
-                    new_facility,
-                ))
-            }
-            Ok(es_entity::Idempotent::Ignored)
-            | Err(CreditFacilityProposalError::BelowMarginLimit)
-            | Err(CreditFacilityProposalError::ApprovalInProgress) => {
-                Ok(CreditFacilityProposalCompletionOutcome::Ignored)
-            }
-            Err(e) => Err(e),
-        }
-    }
-
-    #[es_entity::retry_on_concurrent_modification]
-    pub(super) async fn update_collateralization_from_events(
->>>>>>> 7685783e
         &self,
         sub: &<<Perms as PermissionCheck>::Audit as AuditSvc>::Subject,
         id: impl Into<CreditFacilityProposalId> + std::fmt::Debug,
