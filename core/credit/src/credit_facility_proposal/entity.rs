--- conflicted
+++ resolved
@@ -4,21 +4,11 @@
 use schemars::JsonSchema;
 use serde::{Deserialize, Serialize};
 
+use core_custody::CustodianId;
 use es_entity::*;
 
-use core_custody::CustodianId;
-
 use crate::{
-<<<<<<< HEAD
     pending_credit_facility::{NewPendingCreditFacility, NewPendingCreditFacilityBuilder},
-=======
-    credit_facility::NewCreditFacilityBuilder,
-    disbursal::NewDisbursalBuilder,
-    ledger::{
-        CreditFacilityProposalAccountIds, CreditFacilityProposalBalanceSummary,
-        CreditFacilityProposalCreation,
-    },
->>>>>>> e21baacf
     primitives::*,
     terms::TermValues,
 };
@@ -97,7 +87,6 @@
                 status,
             });
 
-<<<<<<< HEAD
         if approved {
             let new_pending_facility = NewPendingCreditFacilityBuilder::default()
                 .id(self.id)
@@ -118,75 +107,6 @@
         }
 
         Idempotent::Executed(None)
-=======
-    pub(super) fn complete(
-        &mut self,
-        balances: CreditFacilityProposalBalanceSummary,
-        price: PriceOfOneBTC,
-        time: DateTime<Utc>,
-    ) -> Result<
-        Idempotent<(NewCreditFacilityBuilder, Option<NewDisbursalBuilder>)>,
-        CreditFacilityProposalError,
-    > {
-        idempotency_guard!(
-            self.events.iter_all(),
-            CreditFacilityProposalEvent::Completed { .. }
-        );
-
-        if !self.is_approval_process_concluded() {
-            return Err(CreditFacilityProposalError::ApprovalInProgress);
-        }
-
-        if !self.terms.is_proposal_completion_allowed(balances, price) {
-            return Err(CreditFacilityProposalError::BelowMarginLimit);
-        }
-
-        self.events.push(CreditFacilityProposalEvent::Completed {});
-
-        let mut new_credit_facility = NewCreditFacilityBuilder::default();
-        let maturity_date = self.terms.maturity_date(time);
-        let account_ids = crate::CreditFacilityLedgerAccountIds::from(self.account_ids);
-        new_credit_facility
-            .id(self.id)
-            .credit_facility_proposal_id(self.id)
-            .ledger_tx_id(LedgerTxId::new())
-            .customer_id(self.customer_id)
-            .customer_type(self.customer_type)
-            .account_ids(account_ids)
-            .disbursal_credit_account_id(self.disbursal_credit_account_id)
-            .collateral_id(self.collateral_id)
-            .terms(self.terms)
-            .amount(self.amount)
-            .activated_at(crate::time::now())
-            .maturity_date(maturity_date);
-
-        let initial_disbursal = if self.structuring_fee().is_zero() {
-            None
-        } else {
-            let due_date = maturity_date;
-            let overdue_date = self.terms.get_overdue_date_from_due_date(due_date);
-            let liquidation_date = self.terms.get_liquidation_date_from_due_date(due_date);
-
-            let mut new_disbursal_builder = NewDisbursalBuilder::default();
-            new_disbursal_builder
-                .id(DisbursalId::new())
-                .credit_facility_id(self.id)
-                .approval_process_id(self.approval_process_id)
-                .amount(self.structuring_fee())
-                .account_ids(account_ids)
-                .disbursal_credit_account_id(self.disbursal_credit_account_id)
-                .due_date(due_date)
-                .overdue_date(overdue_date)
-                .liquidation_date(liquidation_date);
-
-            Some(new_disbursal_builder)
-        };
-
-        Ok(Idempotent::Executed((
-            new_credit_facility,
-            initial_disbursal,
-        )))
->>>>>>> e21baacf
     }
 
     pub fn status(&self) -> CreditFacilityProposalStatus {
@@ -199,10 +119,6 @@
             })
             .next()
             .expect("status should always exist")
-    }
-
-    fn structuring_fee(&self) -> UsdCents {
-        self.terms.one_time_fee_rate.apply(self.amount)
     }
 }
 
