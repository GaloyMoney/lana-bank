use std::collections::HashMap;

use serde::{Deserialize, Serialize};

use audit::AuditInfo;
use core_accounting::EntityRef;

mod balance;
mod constants;
mod credit_facility_accounts;
pub mod error;
mod templates;
mod velocity;

use cala_ledger::{
    CalaLedger, Currency, DebitOrCredit, JournalId, LedgerOperation,
    account::NewAccount,
    account_set::{AccountSet, AccountSetMemberId, AccountSetUpdate, NewAccountSet},
    velocity::{NewVelocityControl, VelocityControlId},
};

use crate::{
    COLLATERAL_ENTITY_TYPE, ChartOfAccountsIntegrationConfig, CollateralId, FacilityDurationType,
    Obligation, ObligationDefaultedReallocationData, ObligationDueReallocationData,
    ObligationOverdueReallocationData,
    liquidation_process::LiquidationProcess,
    payment_allocation::PaymentAllocation,
    primitives::{
        CREDIT_FACILITY_ENTITY_TYPE, CREDIT_FACILITY_PROPOSAL_ENTITY_TYPE, CalaAccountId,
        CalaAccountSetId, CollateralAction, CollateralUpdate, CreditFacilityId,
        CreditFacilityProposalId, CustomerType, DisbursalId, DisbursedReceivableAccountCategory,
        DisbursedReceivableAccountType, InterestReceivableAccountType, LedgerOmnibusAccountIds,
        LedgerTxId, Satoshis, UsdCents,
    },
};

pub use balance::*;
use constants::*;
pub use credit_facility_accounts::*;
use error::*;

#[derive(Clone, Copy)]
pub struct InternalAccountSetDetails {
    id: CalaAccountSetId,
    normal_balance_type: DebitOrCredit,
}

#[derive(Clone, Copy)]
pub struct DisbursedReceivableAccountSets {
    individual: InternalAccountSetDetails,
    government_entity: InternalAccountSetDetails,
    private_company: InternalAccountSetDetails,
    bank: InternalAccountSetDetails,
    financial_institution: InternalAccountSetDetails,
    foreign_agency_or_subsidiary: InternalAccountSetDetails,
    non_domiciled_company: InternalAccountSetDetails,
}

impl DisbursedReceivableAccountSets {
    fn account_set_ids(&self) -> Vec<CalaAccountSetId> {
        vec![
            self.individual.id,
            self.government_entity.id,
            self.private_company.id,
            self.bank.id,
            self.financial_institution.id,
            self.foreign_agency_or_subsidiary.id,
            self.non_domiciled_company.id,
        ]
    }
}

#[derive(Clone, Copy)]
pub struct DisbursedReceivable {
    short_term: DisbursedReceivableAccountSets,
    long_term: DisbursedReceivableAccountSets,
    overdue: DisbursedReceivableAccountSets,
}

#[derive(Clone, Copy)]
pub struct InterestReceivableAccountSets {
    individual: InternalAccountSetDetails,
    government_entity: InternalAccountSetDetails,
    private_company: InternalAccountSetDetails,
    bank: InternalAccountSetDetails,
    financial_institution: InternalAccountSetDetails,
    foreign_agency_or_subsidiary: InternalAccountSetDetails,
    non_domiciled_company: InternalAccountSetDetails,
}

impl InterestReceivableAccountSets {
    fn account_set_ids(&self) -> Vec<CalaAccountSetId> {
        vec![
            self.individual.id,
            self.government_entity.id,
            self.private_company.id,
            self.bank.id,
            self.financial_institution.id,
            self.foreign_agency_or_subsidiary.id,
            self.non_domiciled_company.id,
        ]
    }
}

#[derive(Clone, Copy)]
pub struct InterestReceivable {
    short_term: InterestReceivableAccountSets,
    long_term: InterestReceivableAccountSets,
}

#[derive(Clone, Copy)]
pub struct CreditFacilityInternalAccountSets {
    pub facility: InternalAccountSetDetails,
    pub collateral: InternalAccountSetDetails,
    pub in_liquidation: InternalAccountSetDetails,
    pub disbursed_receivable: DisbursedReceivable,
    pub disbursed_defaulted: InternalAccountSetDetails,
    pub interest_receivable: InterestReceivable,
    pub interest_defaulted: InternalAccountSetDetails,
    pub interest_income: InternalAccountSetDetails,
    pub fee_income: InternalAccountSetDetails,
}

impl CreditFacilityInternalAccountSets {
    fn account_set_ids(&self) -> Vec<CalaAccountSetId> {
        let Self {
            facility,
            collateral,
            in_liquidation,
            interest_income,
            fee_income,

            disbursed_receivable:
                DisbursedReceivable {
                    short_term: disbursed_short_term,
                    long_term: disbursed_long_term,
                    overdue: disbursed_overdue,
                },
            disbursed_defaulted,
            interest_receivable:
                InterestReceivable {
                    short_term: interest_short_term,
                    long_term: interest_long_term,
                },
            interest_defaulted,
        } = self;

        let mut ids = vec![
            facility.id,
            collateral.id,
            in_liquidation.id,
            interest_income.id,
            fee_income.id,
            disbursed_defaulted.id,
            interest_defaulted.id,
        ];
        ids.extend(
            disbursed_short_term
                .account_set_ids()
                .into_iter()
                .chain(disbursed_long_term.account_set_ids())
                .chain(disbursed_overdue.account_set_ids())
                .chain(interest_short_term.account_set_ids())
                .chain(interest_long_term.account_set_ids()),
        );

        ids
    }
}

#[derive(Clone)]
pub struct CreditLedger {
    cala: CalaLedger,
    journal_id: JournalId,
    facility_omnibus_account_ids: LedgerOmnibusAccountIds,
    collateral_omnibus_account_ids: LedgerOmnibusAccountIds,
    in_liquidation_omnibus_account_ids: LedgerOmnibusAccountIds,
    internal_account_sets: CreditFacilityInternalAccountSets,
    credit_facility_control_id: VelocityControlId,
    usd: Currency,
    btc: Currency,
}

impl CreditLedger {
    pub async fn init(cala: &CalaLedger, journal_id: JournalId) -> Result<Self, CreditLedgerError> {
        templates::AddCollateral::init(cala).await?;
        templates::CreateCreditFacility::init(cala).await?;
        templates::ActivateCreditFacility::init(cala).await?;
        templates::RemoveCollateral::init(cala).await?;
        templates::RecordPaymentAllocation::init(cala).await?;
        templates::RecordObligationDueBalance::init(cala).await?;
        templates::RecordObligationOverdueBalance::init(cala).await?;
        templates::RecordObligationDefaultedBalance::init(cala).await?;
        templates::CreditFacilityAccrueInterest::init(cala).await?;
        templates::CreditFacilityPostAccruedInterest::init(cala).await?;
        templates::InitiateDisbursal::init(cala).await?;
        templates::CancelDisbursal::init(cala).await?;
        templates::ConfirmDisbursal::init(cala).await?;
        templates::ReserveForLiquidation::init(cala).await?;
        templates::CreateCreditFacilityProposal::init(cala).await?;

        let collateral_omnibus_normal_balance_type = DebitOrCredit::Debit;
        let collateral_omnibus_account_ids = Self::find_or_create_omnibus_account(
            cala,
            journal_id,
            format!("{journal_id}:{CREDIT_COLLATERAL_OMNIBUS_ACCOUNT_SET_REF}"),
            format!("{journal_id}:{CREDIT_COLLATERAL_OMNIBUS_ACCOUNT_REF}"),
            CREDIT_COLLATERAL_OMNIBUS_ACCOUNT_SET_NAME.to_string(),
            collateral_omnibus_normal_balance_type,
        )
        .await?;

        let facility_omnibus_normal_balance_type = DebitOrCredit::Debit;
        let facility_omnibus_account_ids = Self::find_or_create_omnibus_account(
            cala,
            journal_id,
            format!("{journal_id}:{CREDIT_FACILITY_OMNIBUS_ACCOUNT_SET_REF}"),
            format!("{journal_id}:{CREDIT_FACILITY_OMNIBUS_ACCOUNT_REF}"),
            CREDIT_FACILITY_OMNIBUS_ACCOUNT_SET_NAME.to_string(),
            facility_omnibus_normal_balance_type,
        )
        .await?;

        let in_liquidation_omnibus_normal_balance_type = DebitOrCredit::Debit;
        let in_liquidation_omnibus_account_ids = Self::find_or_create_omnibus_account(
            cala,
            journal_id,
            format!("{journal_id}:{CREDIT_FACILITY_IN_LIQUIDATION_OMNIBUS_ACCOUNT_SET_REF}"),
            format!("{journal_id}:{CREDIT_FACILITY_IN_LIQUIDATION_OMNIBUS_ACCOUNT_REF}"),
            CREDIT_FACILITY_IN_LIQUIDATION_OMNIBUS_ACCOUNT_SET_NAME.to_string(),
            in_liquidation_omnibus_normal_balance_type,
        )
        .await?;

        let facility_normal_balance_type = DebitOrCredit::Credit;
        let facility_account_set_id = Self::find_or_create_account_set(
            cala,
            journal_id,
            format!("{journal_id}:{CREDIT_FACILITY_REMAINING_ACCOUNT_SET_REF}"),
            CREDIT_FACILITY_REMAINING_ACCOUNT_SET_NAME.to_string(),
            facility_normal_balance_type,
        )
        .await?;

        let collateral_normal_balance_type = DebitOrCredit::Credit;
        let collateral_account_set_id = Self::find_or_create_account_set(
            cala,
            journal_id,
            format!("{journal_id}:{CREDIT_COLLATERAL_ACCOUNT_SET_REF}"),
            CREDIT_COLLATERAL_ACCOUNT_SET_NAME.to_string(),
            collateral_normal_balance_type,
        )
        .await?;

        let in_liquidation_normal_balance_type = DebitOrCredit::Credit;
        let in_liquidation_account_set_id = Self::find_or_create_account_set(
            cala,
            journal_id,
            format!("{journal_id}:{CREDIT_FACILITY_IN_LIQUIDATION_ACCOUNT_SET_REF}"),
            CREDIT_FACILITY_IN_LIQUIDATION_ACCOUNT_SET_NAME.to_string(),
            in_liquidation_normal_balance_type,
        )
        .await?;

        let disbursed_receivable_normal_balance_type = DebitOrCredit::Debit;
        let short_term_individual_disbursed_receivable_account_set_id =
            Self::find_or_create_account_set(
                cala,
                journal_id,
                format!(
                "{journal_id}:{SHORT_TERM_CREDIT_INDIVIDUAL_DISBURSED_RECEIVABLE_ACCOUNT_SET_REF}"
            ),
                SHORT_TERM_CREDIT_INDIVIDUAL_DISBURSED_RECEIVABLE_ACCOUNT_SET_NAME.to_string(),
                disbursed_receivable_normal_balance_type,
            )
            .await?;
        let short_term_government_entity_disbursed_receivable_account_set_id =
            Self::find_or_create_account_set(
                cala,
                journal_id,
                format!(
                    "{journal_id}:{SHORT_TERM_CREDIT_GOVERNMENT_ENTITY_DISBURSED_RECEIVABLE_ACCOUNT_SET_REF}"
                ),
                SHORT_TERM_CREDIT_GOVERNMENT_ENTITY_DISBURSED_RECEIVABLE_ACCOUNT_SET_NAME
                    .to_string(),
                disbursed_receivable_normal_balance_type,
            )
            .await?;
        let short_term_private_company_disbursed_receivable_account_set_id = Self::find_or_create_account_set(
            cala,
            journal_id,
            format!("{journal_id}:{SHORT_TERM_CREDIT_PRIVATE_COMPANY_DISBURSED_RECEIVABLE_ACCOUNT_SET_REF}"),
            SHORT_TERM_CREDIT_PRIVATE_COMPANY_DISBURSED_RECEIVABLE_ACCOUNT_SET_NAME.to_string(),
            disbursed_receivable_normal_balance_type,
        )
        .await?;
        let short_term_bank_disbursed_receivable_account_set_id = Self::find_or_create_account_set(
            cala,
            journal_id,
            format!("{journal_id}:{SHORT_TERM_CREDIT_BANK_DISBURSED_RECEIVABLE_ACCOUNT_SET_REF}"),
            SHORT_TERM_CREDIT_BANK_DISBURSED_RECEIVABLE_ACCOUNT_SET_NAME.to_string(),
            disbursed_receivable_normal_balance_type,
        )
        .await?;
        let short_term_financial_institution_disbursed_receivable_account_set_id =
            Self::find_or_create_account_set(
                cala,
                journal_id,
                format!("{journal_id}:{SHORT_TERM_CREDIT_FINANCIAL_INSTITUTION_DISBURSED_RECEIVABLE_ACCOUNT_SET_REF}"),
                SHORT_TERM_CREDIT_FINANCIAL_INSTITUTION_DISBURSED_RECEIVABLE_ACCOUNT_SET_NAME.to_string(),
                disbursed_receivable_normal_balance_type,
            )
            .await?;
        let short_term_foreign_agency_or_subsidiary_disbursed_receivable_account_set_id =
            Self::find_or_create_account_set(
                cala,
                journal_id,
                format!("{journal_id}:{SHORT_TERM_CREDIT_FOREIGN_AGENCY_OR_SUBSIDIARY_DISBURSED_RECEIVABLE_ACCOUNT_SET_REF}"),
                SHORT_TERM_CREDIT_FOREIGN_AGENCY_OR_SUBSIDIARY_DISBURSED_RECEIVABLE_ACCOUNT_SET_NAME
                    .to_string(),
                disbursed_receivable_normal_balance_type,
            )
            .await?;
        let short_term_non_domiciled_company_disbursed_receivable_account_set_id =
            Self::find_or_create_account_set(
                cala,
                journal_id,
                format!("{journal_id}:{SHORT_TERM_CREDIT_NON_DOMICILED_COMPANY_DISBURSED_RECEIVABLE_ACCOUNT_SET_REF}"),
                SHORT_TERM_CREDIT_NON_DOMICILED_COMPANY_DISBURSED_RECEIVABLE_ACCOUNT_SET_NAME.to_string(),
                disbursed_receivable_normal_balance_type,
            )
            .await?;

        let long_term_individual_disbursed_receivable_account_set_id = Self::find_or_create_account_set(
            cala,
            journal_id,
            format!("{journal_id}:{LONG_TERM_CREDIT_INDIVIDUAL_DISBURSED_RECEIVABLE_ACCOUNT_SET_REF}"),
            LONG_TERM_CREDIT_INDIVIDUAL_DISBURSED_RECEIVABLE_ACCOUNT_SET_NAME.to_string(),
            disbursed_receivable_normal_balance_type,
        )
        .await?;
        let long_term_government_entity_disbursed_receivable_account_set_id = Self::find_or_create_account_set(
            cala,
            journal_id,
            format!("{journal_id}:{LONG_TERM_CREDIT_GOVERNMENT_ENTITY_DISBURSED_RECEIVABLE_ACCOUNT_SET_REF}"),
            LONG_TERM_CREDIT_GOVERNMENT_ENTITY_DISBURSED_RECEIVABLE_ACCOUNT_SET_NAME.to_string(),
            disbursed_receivable_normal_balance_type,
        )
        .await?;
        let long_term_private_company_disbursed_receivable_account_set_id = Self::find_or_create_account_set(
            cala,
            journal_id,
            format!("{journal_id}:{LONG_TERM_CREDIT_PRIVATE_COMPANY_DISBURSED_RECEIVABLE_ACCOUNT_SET_REF}"),
            LONG_TERM_CREDIT_PRIVATE_COMPANY_DISBURSED_RECEIVABLE_ACCOUNT_SET_NAME.to_string(),
            disbursed_receivable_normal_balance_type,
        )
        .await?;
        let long_term_bank_disbursed_receivable_account_set_id = Self::find_or_create_account_set(
            cala,
            journal_id,
            format!("{journal_id}:{LONG_TERM_CREDIT_BANK_DISBURSED_RECEIVABLE_ACCOUNT_SET_REF}"),
            LONG_TERM_CREDIT_BANK_DISBURSED_RECEIVABLE_ACCOUNT_SET_NAME.to_string(),
            disbursed_receivable_normal_balance_type,
        )
        .await?;
        let long_term_financial_institution_disbursed_receivable_account_set_id = Self::find_or_create_account_set(
            cala,
            journal_id,
            format!("{journal_id}:{LONG_TERM_CREDIT_FINANCIAL_INSTITUTION_DISBURSED_RECEIVABLE_ACCOUNT_SET_REF}"),
            LONG_TERM_CREDIT_FINANCIAL_INSTITUTION_DISBURSED_RECEIVABLE_ACCOUNT_SET_NAME.to_string(),
            disbursed_receivable_normal_balance_type,
        )
        .await?;
        let long_term_foreign_agency_or_subsidiary_disbursed_receivable_account_set_id = Self::find_or_create_account_set(
            cala,
            journal_id,
            format!("{journal_id}:{LONG_TERM_CREDIT_FOREIGN_AGENCY_OR_SUBSIDIARY_DISBURSED_RECEIVABLE_ACCOUNT_SET_REF}"),
            LONG_TERM_CREDIT_FOREIGN_AGENCY_OR_SUBSIDIARY_DISBURSED_RECEIVABLE_ACCOUNT_SET_NAME.to_string(),
            disbursed_receivable_normal_balance_type,
        )
        .await?;
        let long_term_non_domiciled_company_disbursed_receivable_account_set_id = Self::find_or_create_account_set(
            cala,
            journal_id,
            format!("{journal_id}:{LONG_TERM_CREDIT_NON_DOMICILED_COMPANY_DISBURSED_RECEIVABLE_ACCOUNT_SET_REF}"),
            LONG_TERM_CREDIT_NON_DOMICILED_COMPANY_DISBURSED_RECEIVABLE_ACCOUNT_SET_NAME.to_string(),
            disbursed_receivable_normal_balance_type,
        )
        .await?;

        let overdue_individual_disbursed_receivable_account_set_id =
            Self::find_or_create_account_set(
                cala,
                journal_id,
                format!(
                    "{journal_id}:{OVERDUE_CREDIT_INDIVIDUAL_DISBURSED_RECEIVABLE_ACCOUNT_SET_REF}"
                ),
                OVERDUE_CREDIT_INDIVIDUAL_DISBURSED_RECEIVABLE_ACCOUNT_SET_NAME.to_string(),
                disbursed_receivable_normal_balance_type,
            )
            .await?;
        let overdue_government_entity_disbursed_receivable_account_set_id =
            Self::find_or_create_account_set(
                cala,
                journal_id,
                format!(
                    "{journal_id}:{OVERDUE_CREDIT_GOVERNMENT_ENTITY_DISBURSED_RECEIVABLE_ACCOUNT_SET_REF}"
                ),
                OVERDUE_CREDIT_GOVERNMENT_ENTITY_DISBURSED_RECEIVABLE_ACCOUNT_SET_NAME
                    .to_string(),
                disbursed_receivable_normal_balance_type,
            )
            .await?;
        let overdue_private_company_disbursed_receivable_account_set_id = Self::find_or_create_account_set(
            cala,
            journal_id,
            format!("{journal_id}:{OVERDUE_CREDIT_PRIVATE_COMPANY_DISBURSED_RECEIVABLE_ACCOUNT_SET_REF}"),
            OVERDUE_CREDIT_PRIVATE_COMPANY_DISBURSED_RECEIVABLE_ACCOUNT_SET_NAME.to_string(),
            disbursed_receivable_normal_balance_type,
        )
        .await?;
        let overdue_bank_disbursed_receivable_account_set_id = Self::find_or_create_account_set(
            cala,
            journal_id,
            format!("{journal_id}:{OVERDUE_CREDIT_BANK_DISBURSED_RECEIVABLE_ACCOUNT_SET_REF}"),
            OVERDUE_CREDIT_BANK_DISBURSED_RECEIVABLE_ACCOUNT_SET_NAME.to_string(),
            disbursed_receivable_normal_balance_type,
        )
        .await?;
        let overdue_financial_institution_disbursed_receivable_account_set_id =
            Self::find_or_create_account_set(
                cala,
                journal_id,
                format!("{journal_id}:{OVERDUE_CREDIT_FINANCIAL_INSTITUTION_DISBURSED_RECEIVABLE_ACCOUNT_SET_REF}"),
                OVERDUE_CREDIT_FINANCIAL_INSTITUTION_DISBURSED_RECEIVABLE_ACCOUNT_SET_NAME.to_string(),
                disbursed_receivable_normal_balance_type,
            )
            .await?;
        let overdue_foreign_agency_or_subsidiary_disbursed_receivable_account_set_id =
            Self::find_or_create_account_set(
                cala,
                journal_id,
                format!("{journal_id}:{OVERDUE_CREDIT_FOREIGN_AGENCY_OR_SUBSIDIARY_DISBURSED_RECEIVABLE_ACCOUNT_SET_REF}"),
                OVERDUE_CREDIT_FOREIGN_AGENCY_OR_SUBSIDIARY_DISBURSED_RECEIVABLE_ACCOUNT_SET_NAME
                    .to_string(),
                disbursed_receivable_normal_balance_type,
            )
            .await?;
        let overdue_non_domiciled_company_disbursed_receivable_account_set_id =
            Self::find_or_create_account_set(
                cala,
                journal_id,
                format!("{journal_id}:{OVERDUE_CREDIT_NON_DOMICILED_COMPANY_DISBURSED_RECEIVABLE_ACCOUNT_SET_REF}"),
                OVERDUE_CREDIT_NON_DOMICILED_COMPANY_DISBURSED_RECEIVABLE_ACCOUNT_SET_NAME.to_string(),
                disbursed_receivable_normal_balance_type,
            )
            .await?;

        let disbursed_defaulted_account_set_id = Self::find_or_create_account_set(
            cala,
            journal_id,
            format!("{journal_id}:{CREDIT_DISBURSED_DEFAULTED_ACCOUNT_SET_REF}"),
            CREDIT_DISBURSED_DEFAULTED_ACCOUNT_SET_NAME.to_string(),
            disbursed_receivable_normal_balance_type,
        )
        .await?;

        let interest_receivable_normal_balance_type = DebitOrCredit::Debit;

        let short_term_individual_interest_receivable_account_set_id = Self::find_or_create_account_set(
            cala,
            journal_id,
            format!("{journal_id}:{SHORT_TERM_CREDIT_INDIVIDUAL_INTEREST_RECEIVABLE_ACCOUNT_SET_REF}"),
            SHORT_TERM_CREDIT_INDIVIDUAL_INTEREST_RECEIVABLE_ACCOUNT_SET_NAME.to_string(),
            interest_receivable_normal_balance_type,
        ).await?;

        let short_term_government_entity_interest_receivable_account_set_id = Self::find_or_create_account_set(
            cala,
            journal_id,
            format!("{journal_id}:{SHORT_TERM_CREDIT_GOVERNMENT_ENTITY_INTEREST_RECEIVABLE_ACCOUNT_SET_REF}"),
            SHORT_TERM_CREDIT_GOVERNMENT_ENTITY_INTEREST_RECEIVABLE_ACCOUNT_SET_NAME.to_string(),
            interest_receivable_normal_balance_type,
        ).await?;

        let short_term_private_company_interest_receivable_account_set_id = Self::find_or_create_account_set(
            cala,
            journal_id,
            format!("{journal_id}:{SHORT_TERM_CREDIT_PRIVATE_COMPANY_INTEREST_RECEIVABLE_ACCOUNT_SET_REF}"),
            SHORT_TERM_CREDIT_PRIVATE_COMPANY_INTEREST_RECEIVABLE_ACCOUNT_SET_NAME.to_string(),
            interest_receivable_normal_balance_type,
        ).await?;

        let short_term_bank_interest_receivable_account_set_id = Self::find_or_create_account_set(
            cala,
            journal_id,
            format!("{journal_id}:{SHORT_TERM_CREDIT_BANK_INTEREST_RECEIVABLE_ACCOUNT_SET_REF}"),
            SHORT_TERM_CREDIT_BANK_INTEREST_RECEIVABLE_ACCOUNT_SET_NAME.to_string(),
            interest_receivable_normal_balance_type,
        )
        .await?;

        let short_term_financial_institution_interest_receivable_account_set_id = Self::find_or_create_account_set(
            cala,
            journal_id,
            format!("{journal_id}:{SHORT_TERM_CREDIT_FINANCIAL_INSTITUTION_INTEREST_RECEIVABLE_ACCOUNT_SET_REF}"),
            SHORT_TERM_CREDIT_FINANCIAL_INSTITUTION_INTEREST_RECEIVABLE_ACCOUNT_SET_NAME.to_string(),
            interest_receivable_normal_balance_type,
        ).await?;

        let short_term_foreign_agency_or_subsidiary_interest_receivable_account_set_id = Self::find_or_create_account_set(
            cala,
            journal_id,
            format!("{journal_id}:{SHORT_TERM_CREDIT_FOREIGN_AGENCY_OR_SUBSIDIARY_INTEREST_RECEIVABLE_ACCOUNT_SET_REF}"),
            SHORT_TERM_CREDIT_FOREIGN_AGENCY_OR_SUBSIDIARY_INTEREST_RECEIVABLE_ACCOUNT_SET_NAME.to_string(),
            interest_receivable_normal_balance_type,
        ).await?;

        let short_term_non_domiciled_company_interest_receivable_account_set_id = Self::find_or_create_account_set(
            cala,
            journal_id,
            format!("{journal_id}:{SHORT_TERM_CREDIT_NON_DOMICILED_COMPANY_INTEREST_RECEIVABLE_ACCOUNT_SET_REF}"),
            SHORT_TERM_CREDIT_NON_DOMICILED_COMPANY_INTEREST_RECEIVABLE_ACCOUNT_SET_NAME.to_string(),
            interest_receivable_normal_balance_type,
        ).await?;

        let long_term_individual_interest_receivable_account_set_id =
            Self::find_or_create_account_set(
                cala,
                journal_id,
                format!(
                    "{journal_id}:{LONG_TERM_CREDIT_INDIVIDUAL_INTEREST_RECEIVABLE_ACCOUNT_SET_REF}"
                ),
                LONG_TERM_CREDIT_INDIVIDUAL_INTEREST_RECEIVABLE_ACCOUNT_SET_NAME.to_string(),
                interest_receivable_normal_balance_type,
            )
            .await?;

        let long_term_government_entity_interest_receivable_account_set_id = Self::find_or_create_account_set(
            cala,
            journal_id,
            format!("{journal_id}:{LONG_TERM_CREDIT_GOVERNMENT_ENTITY_INTEREST_RECEIVABLE_ACCOUNT_SET_REF}"),
            LONG_TERM_CREDIT_GOVERNMENT_ENTITY_INTEREST_RECEIVABLE_ACCOUNT_SET_NAME.to_string(),
            interest_receivable_normal_balance_type,
        ).await?;

        let long_term_private_company_interest_receivable_account_set_id = Self::find_or_create_account_set(
            cala,
            journal_id,
            format!("{journal_id}:{LONG_TERM_CREDIT_PRIVATE_COMPANY_INTEREST_RECEIVABLE_ACCOUNT_SET_REF}"),
            LONG_TERM_CREDIT_PRIVATE_COMPANY_INTEREST_RECEIVABLE_ACCOUNT_SET_NAME.to_string(),
            interest_receivable_normal_balance_type,
        ).await?;

        let long_term_bank_interest_receivable_account_set_id = Self::find_or_create_account_set(
            cala,
            journal_id,
            format!("{journal_id}:{LONG_TERM_CREDIT_BANK_INTEREST_RECEIVABLE_ACCOUNT_SET_REF}"),
            LONG_TERM_CREDIT_BANK_INTEREST_RECEIVABLE_ACCOUNT_SET_NAME.to_string(),
            interest_receivable_normal_balance_type,
        )
        .await?;

        let long_term_financial_institution_interest_receivable_account_set_id = Self::find_or_create_account_set(
            cala,
            journal_id,
            format!("{journal_id}:{LONG_TERM_CREDIT_FINANCIAL_INSTITUTION_INTEREST_RECEIVABLE_ACCOUNT_SET_REF}"),
            LONG_TERM_CREDIT_FINANCIAL_INSTITUTION_INTEREST_RECEIVABLE_ACCOUNT_SET_NAME.to_string(),
            interest_receivable_normal_balance_type,
        ).await?;

        let long_term_foreign_agency_or_subsidiary_interest_receivable_account_set_id = Self::find_or_create_account_set(
            cala,
            journal_id,
            format!("{journal_id}:{LONG_TERM_CREDIT_FOREIGN_AGENCY_OR_SUBSIDIARY_INTEREST_RECEIVABLE_ACCOUNT_SET_REF}"),
            LONG_TERM_CREDIT_FOREIGN_AGENCY_OR_SUBSIDIARY_INTEREST_RECEIVABLE_ACCOUNT_SET_NAME.to_string(),
            interest_receivable_normal_balance_type,
        ).await?;

        let long_term_non_domiciled_company_interest_receivable_account_set_id = Self::find_or_create_account_set(
            cala,
            journal_id,
            format!("{journal_id}:{LONG_TERM_CREDIT_NON_DOMICILED_COMPANY_INTEREST_RECEIVABLE_ACCOUNT_SET_REF}"),
            LONG_TERM_CREDIT_NON_DOMICILED_COMPANY_INTEREST_RECEIVABLE_ACCOUNT_SET_NAME.to_string(),
            interest_receivable_normal_balance_type,
        ).await?;

        let interest_defaulted_account_set_id = Self::find_or_create_account_set(
            cala,
            journal_id,
            format!("{journal_id}:{CREDIT_INTEREST_DEFAULTED_ACCOUNT_SET_REF}"),
            CREDIT_INTEREST_DEFAULTED_ACCOUNT_SET_NAME.to_string(),
            interest_receivable_normal_balance_type,
        )
        .await?;

        let interest_income_normal_balance_type = DebitOrCredit::Credit;
        let interest_income_account_set_id = Self::find_or_create_account_set(
            cala,
            journal_id,
            format!("{journal_id}:{CREDIT_INTEREST_INCOME_ACCOUNT_SET_REF}"),
            CREDIT_INTEREST_INCOME_ACCOUNT_SET_NAME.to_string(),
            interest_income_normal_balance_type,
        )
        .await?;

        let fee_income_normal_balance_type = DebitOrCredit::Credit;
        let fee_income_account_set_id = Self::find_or_create_account_set(
            cala,
            journal_id,
            format!("{journal_id}:{CREDIT_FEE_INCOME_ACCOUNT_SET_REF}"),
            CREDIT_FEE_INCOME_ACCOUNT_SET_NAME.to_string(),
            fee_income_normal_balance_type,
        )
        .await?;

        let disbursed_receivable = DisbursedReceivable {
            short_term: DisbursedReceivableAccountSets {
                individual: InternalAccountSetDetails {
                    id: short_term_individual_disbursed_receivable_account_set_id,
                    normal_balance_type: disbursed_receivable_normal_balance_type,
                },
                government_entity: InternalAccountSetDetails {
                    id: short_term_government_entity_disbursed_receivable_account_set_id,
                    normal_balance_type: disbursed_receivable_normal_balance_type,
                },
                private_company: InternalAccountSetDetails {
                    id: short_term_private_company_disbursed_receivable_account_set_id,
                    normal_balance_type: disbursed_receivable_normal_balance_type,
                },
                bank: InternalAccountSetDetails {
                    id: short_term_bank_disbursed_receivable_account_set_id,
                    normal_balance_type: disbursed_receivable_normal_balance_type,
                },
                financial_institution: InternalAccountSetDetails {
                    id: short_term_financial_institution_disbursed_receivable_account_set_id,
                    normal_balance_type: disbursed_receivable_normal_balance_type,
                },
                foreign_agency_or_subsidiary: InternalAccountSetDetails {
                    id: short_term_foreign_agency_or_subsidiary_disbursed_receivable_account_set_id,
                    normal_balance_type: disbursed_receivable_normal_balance_type,
                },
                non_domiciled_company: InternalAccountSetDetails {
                    id: short_term_non_domiciled_company_disbursed_receivable_account_set_id,
                    normal_balance_type: disbursed_receivable_normal_balance_type,
                },
            },
            long_term: DisbursedReceivableAccountSets {
                individual: InternalAccountSetDetails {
                    id: long_term_individual_disbursed_receivable_account_set_id,
                    normal_balance_type: disbursed_receivable_normal_balance_type,
                },
                government_entity: InternalAccountSetDetails {
                    id: long_term_government_entity_disbursed_receivable_account_set_id,
                    normal_balance_type: disbursed_receivable_normal_balance_type,
                },
                private_company: InternalAccountSetDetails {
                    id: long_term_private_company_disbursed_receivable_account_set_id,
                    normal_balance_type: disbursed_receivable_normal_balance_type,
                },
                bank: InternalAccountSetDetails {
                    id: long_term_bank_disbursed_receivable_account_set_id,
                    normal_balance_type: disbursed_receivable_normal_balance_type,
                },
                financial_institution: InternalAccountSetDetails {
                    id: long_term_financial_institution_disbursed_receivable_account_set_id,
                    normal_balance_type: disbursed_receivable_normal_balance_type,
                },
                foreign_agency_or_subsidiary: InternalAccountSetDetails {
                    id: long_term_foreign_agency_or_subsidiary_disbursed_receivable_account_set_id,
                    normal_balance_type: disbursed_receivable_normal_balance_type,
                },
                non_domiciled_company: InternalAccountSetDetails {
                    id: long_term_non_domiciled_company_disbursed_receivable_account_set_id,
                    normal_balance_type: disbursed_receivable_normal_balance_type,
                },
            },
            overdue: DisbursedReceivableAccountSets {
                individual: InternalAccountSetDetails {
                    id: overdue_individual_disbursed_receivable_account_set_id,
                    normal_balance_type: disbursed_receivable_normal_balance_type,
                },
                government_entity: InternalAccountSetDetails {
                    id: overdue_government_entity_disbursed_receivable_account_set_id,
                    normal_balance_type: disbursed_receivable_normal_balance_type,
                },
                private_company: InternalAccountSetDetails {
                    id: overdue_private_company_disbursed_receivable_account_set_id,
                    normal_balance_type: disbursed_receivable_normal_balance_type,
                },
                bank: InternalAccountSetDetails {
                    id: overdue_bank_disbursed_receivable_account_set_id,
                    normal_balance_type: disbursed_receivable_normal_balance_type,
                },
                financial_institution: InternalAccountSetDetails {
                    id: overdue_financial_institution_disbursed_receivable_account_set_id,
                    normal_balance_type: disbursed_receivable_normal_balance_type,
                },
                foreign_agency_or_subsidiary: InternalAccountSetDetails {
                    id: overdue_foreign_agency_or_subsidiary_disbursed_receivable_account_set_id,
                    normal_balance_type: disbursed_receivable_normal_balance_type,
                },
                non_domiciled_company: InternalAccountSetDetails {
                    id: overdue_non_domiciled_company_disbursed_receivable_account_set_id,
                    normal_balance_type: disbursed_receivable_normal_balance_type,
                },
            },
        };

        let interest_receivable = InterestReceivable {
            short_term: InterestReceivableAccountSets {
                individual: InternalAccountSetDetails {
                    id: short_term_individual_interest_receivable_account_set_id,
                    normal_balance_type: interest_receivable_normal_balance_type,
                },
                government_entity: InternalAccountSetDetails {
                    id: short_term_government_entity_interest_receivable_account_set_id,
                    normal_balance_type: interest_receivable_normal_balance_type,
                },
                private_company: InternalAccountSetDetails {
                    id: short_term_private_company_interest_receivable_account_set_id,
                    normal_balance_type: interest_receivable_normal_balance_type,
                },
                bank: InternalAccountSetDetails {
                    id: short_term_bank_interest_receivable_account_set_id,
                    normal_balance_type: interest_receivable_normal_balance_type,
                },
                financial_institution: InternalAccountSetDetails {
                    id: short_term_financial_institution_interest_receivable_account_set_id,
                    normal_balance_type: interest_receivable_normal_balance_type,
                },
                foreign_agency_or_subsidiary: InternalAccountSetDetails {
                    id: short_term_foreign_agency_or_subsidiary_interest_receivable_account_set_id,
                    normal_balance_type: interest_receivable_normal_balance_type,
                },
                non_domiciled_company: InternalAccountSetDetails {
                    id: short_term_non_domiciled_company_interest_receivable_account_set_id,
                    normal_balance_type: interest_receivable_normal_balance_type,
                },
            },
            long_term: InterestReceivableAccountSets {
                individual: InternalAccountSetDetails {
                    id: long_term_individual_interest_receivable_account_set_id,
                    normal_balance_type: interest_receivable_normal_balance_type,
                },
                government_entity: InternalAccountSetDetails {
                    id: long_term_government_entity_interest_receivable_account_set_id,
                    normal_balance_type: interest_receivable_normal_balance_type,
                },
                private_company: InternalAccountSetDetails {
                    id: long_term_private_company_interest_receivable_account_set_id,
                    normal_balance_type: interest_receivable_normal_balance_type,
                },
                bank: InternalAccountSetDetails {
                    id: long_term_bank_interest_receivable_account_set_id,
                    normal_balance_type: interest_receivable_normal_balance_type,
                },
                financial_institution: InternalAccountSetDetails {
                    id: long_term_financial_institution_interest_receivable_account_set_id,
                    normal_balance_type: interest_receivable_normal_balance_type,
                },
                foreign_agency_or_subsidiary: InternalAccountSetDetails {
                    id: long_term_foreign_agency_or_subsidiary_interest_receivable_account_set_id,
                    normal_balance_type: interest_receivable_normal_balance_type,
                },
                non_domiciled_company: InternalAccountSetDetails {
                    id: long_term_non_domiciled_company_interest_receivable_account_set_id,
                    normal_balance_type: interest_receivable_normal_balance_type,
                },
            },
        };

        let internal_account_sets = CreditFacilityInternalAccountSets {
            facility: InternalAccountSetDetails {
                id: facility_account_set_id,
                normal_balance_type: facility_normal_balance_type,
            },
            collateral: InternalAccountSetDetails {
                id: collateral_account_set_id,
                normal_balance_type: collateral_normal_balance_type,
            },
            in_liquidation: InternalAccountSetDetails {
                id: in_liquidation_account_set_id,
                normal_balance_type: in_liquidation_normal_balance_type,
            },
            disbursed_receivable,
            disbursed_defaulted: InternalAccountSetDetails {
                id: disbursed_defaulted_account_set_id,
                normal_balance_type: disbursed_receivable_normal_balance_type,
            },
            interest_receivable,
            interest_defaulted: InternalAccountSetDetails {
                id: interest_defaulted_account_set_id,
                normal_balance_type: disbursed_receivable_normal_balance_type,
            },
            interest_income: InternalAccountSetDetails {
                id: interest_income_account_set_id,
                normal_balance_type: interest_income_normal_balance_type,
            },
            fee_income: InternalAccountSetDetails {
                id: fee_income_account_set_id,
                normal_balance_type: fee_income_normal_balance_type,
            },
        };

        let disbursal_limit_id = velocity::DisbursalLimit::init(cala).await?;

        let credit_facility_control_id = Self::create_credit_facility_control(cala).await?;

        match cala
            .velocities()
            .add_limit_to_control(credit_facility_control_id, disbursal_limit_id)
            .await
        {
            Ok(_)
            | Err(cala_ledger::velocity::error::VelocityError::LimitAlreadyAddedToControl) => {}
            Err(e) => return Err(e.into()),
        }

        Ok(Self {
            cala: cala.clone(),
            journal_id,
            facility_omnibus_account_ids,
            collateral_omnibus_account_ids,
            in_liquidation_omnibus_account_ids,
            internal_account_sets,
            credit_facility_control_id,
            usd: Currency::USD,
            btc: Currency::BTC,
        })
    }

    async fn find_or_create_account_set(
        cala: &CalaLedger,
        journal_id: JournalId,
        reference: String,
        name: String,
        normal_balance_type: DebitOrCredit,
    ) -> Result<CalaAccountSetId, CreditLedgerError> {
        match cala
            .account_sets()
            .find_by_external_id(reference.to_string())
            .await
        {
            Ok(account_set) if account_set.values().journal_id != journal_id => {
                return Err(CreditLedgerError::JournalIdMismatch);
            }
            Ok(account_set) => return Ok(account_set.id),
            Err(e) if e.was_not_found() => (),
            Err(e) => return Err(e.into()),
        };

        let id = CalaAccountSetId::new();
        let new_account_set = NewAccountSet::builder()
            .id(id)
            .journal_id(journal_id)
            .external_id(reference.to_string())
            .name(name.clone())
            .description(name)
            .normal_balance_type(normal_balance_type)
            .build()
            .expect("Could not build new account set");
        match cala.account_sets().create(new_account_set).await {
            Ok(set) => Ok(set.id),
            Err(cala_ledger::account_set::error::AccountSetError::ExternalIdAlreadyExists) => {
                Ok(cala.account_sets().find_by_external_id(reference).await?.id)
            }

            Err(e) => Err(e.into()),
        }
    }

    async fn find_or_create_omnibus_account(
        cala: &CalaLedger,
        journal_id: JournalId,
        account_set_reference: String,
        reference: String,
        name: String,
        normal_balance_type: DebitOrCredit,
    ) -> Result<LedgerOmnibusAccountIds, CreditLedgerError> {
        let account_set_id = Self::find_or_create_account_set(
            cala,
            journal_id,
            account_set_reference,
            name.to_string(),
            normal_balance_type,
        )
        .await?;

        let members = cala
            .account_sets()
            .list_members_by_created_at(account_set_id, Default::default())
            .await?
            .entities;
        if !members.is_empty() {
            match members[0].id {
                AccountSetMemberId::Account(id) => {
                    return Ok(LedgerOmnibusAccountIds {
                        account_set_id,
                        account_id: id,
                    });
                }
                AccountSetMemberId::AccountSet(_) => {
                    return Err(CreditLedgerError::NonAccountMemberFoundInAccountSet(
                        account_set_id.to_string(),
                    ));
                }
            }
        }

        let mut op = cala.begin_operation().await?;
        let id = CalaAccountId::new();
        let new_ledger_account = NewAccount::builder()
            .id(id)
            .external_id(reference.to_string())
            .name(name.clone())
            .description(name)
            .code(id.to_string())
            .normal_balance_type(normal_balance_type)
            .build()
            .expect("Could not build new account");

        let account_id = match cala
            .accounts()
            .create_in_op(&mut op, new_ledger_account)
            .await
        {
            Ok(account) => {
                cala.account_sets()
                    .add_member_in_op(&mut op, account_set_id, account.id)
                    .await?;

                op.commit().await?;
                id
            }
            Err(cala_ledger::account::error::AccountError::ExternalIdAlreadyExists) => {
                op.commit().await?;
                cala.accounts().find_by_external_id(reference).await?.id
            }
            Err(e) => return Err(e.into()),
        };

        Ok(LedgerOmnibusAccountIds {
            account_set_id,
            account_id,
        })
    }

    pub async fn get_credit_facility_proposal_balance(
        &self,
        CreditFacilityProposalAccountIds {
            facility_account_id,
            collateral_account_id,
        }: CreditFacilityProposalAccountIds,
    ) -> Result<CreditFacilityProposalBalanceSummary, CreditLedgerError> {
        let facility_id = (self.journal_id, facility_account_id, self.usd);
        let collateral_id = (self.journal_id, collateral_account_id, self.btc);

        let balances = self
            .cala
            .balances()
            .find_all(&[facility_id, collateral_id])
            .await?;

        let facility = if let Some(b) = balances.get(&facility_id) {
            UsdCents::try_from_usd(b.details.pending.cr_balance)?
        } else {
            UsdCents::ZERO
        };

        let collateral = if let Some(b) = balances.get(&collateral_id) {
            Satoshis::try_from_btc(b.settled())?
        } else {
            Satoshis::ZERO
        };

        Ok(CreditFacilityProposalBalanceSummary::new(
            facility, collateral,
        ))
    }

    pub(crate) async fn get_proposal_collateral(
        &self,
        collateral_account_id: CalaAccountId,
    ) -> Result<Satoshis, CreditLedgerError> {
        let collateral_id = (self.journal_id, collateral_account_id, self.btc);
        let balances = self.cala.balances().find_all(&[collateral_id]).await?;

        let collateral = if let Some(b) = balances.get(&collateral_id) {
            Satoshis::try_from_btc(b.settled())?
        } else {
            Satoshis::ZERO
        };

        Ok(collateral)
    }

    pub async fn get_credit_facility_balance(
        &self,
        CreditFacilityLedgerAccountIds {
            facility_account_id,
            collateral_account_id,

            disbursed_receivable_not_yet_due_account_id,
            disbursed_receivable_due_account_id,
            disbursed_receivable_overdue_account_id,
            disbursed_defaulted_account_id,
            interest_receivable_not_yet_due_account_id,
            interest_receivable_due_account_id,
            interest_receivable_overdue_account_id,
            interest_defaulted_account_id,

            in_liquidation_account_id: _,
            fee_income_account_id: _,
            interest_income_account_id: _,
        }: CreditFacilityLedgerAccountIds,
    ) -> Result<CreditFacilityBalanceSummary, CreditLedgerError> {
        let facility_id = (self.journal_id, facility_account_id, self.usd);
        let collateral_id = (self.journal_id, collateral_account_id, self.btc);
        let disbursed_receivable_not_yet_due_id = (
            self.journal_id,
            disbursed_receivable_not_yet_due_account_id,
            self.usd,
        );
        let disbursed_receivable_due_id = (
            self.journal_id,
            disbursed_receivable_due_account_id,
            self.usd,
        );
        let disbursed_receivable_overdue_id = (
            self.journal_id,
            disbursed_receivable_overdue_account_id,
            self.usd,
        );
        let disbursed_defaulted_id = (self.journal_id, disbursed_defaulted_account_id, self.usd);
        let interest_receivable_not_yet_due_id = (
            self.journal_id,
            interest_receivable_not_yet_due_account_id,
            self.usd,
        );
        let interest_receivable_due_id = (
            self.journal_id,
            interest_receivable_due_account_id,
            self.usd,
        );
        let interest_receivable_overdue_id = (
            self.journal_id,
            interest_receivable_overdue_account_id,
            self.usd,
        );
        let interest_defaulted_id = (self.journal_id, interest_defaulted_account_id, self.usd);
        let balances = self
            .cala
            .balances()
            .find_all(&[
                facility_id,
                collateral_id,
                disbursed_receivable_not_yet_due_id,
                disbursed_receivable_due_id,
                disbursed_receivable_overdue_id,
                disbursed_defaulted_id,
                interest_receivable_not_yet_due_id,
                interest_receivable_due_id,
                interest_receivable_overdue_id,
                interest_defaulted_id,
            ])
            .await?;
        let facility = if let Some(b) = balances.get(&facility_id) {
            UsdCents::try_from_usd(b.details.pending.cr_balance)?
        } else {
            UsdCents::ZERO
        };
        let facility_remaining = if let Some(b) = balances.get(&facility_id) {
            UsdCents::try_from_usd(b.settled())?
        } else {
            UsdCents::ZERO
        };
        let disbursed = if let Some(b) = balances.get(&disbursed_receivable_not_yet_due_id) {
            UsdCents::try_from_usd(b.details.settled.dr_balance)?
        } else {
            UsdCents::ZERO
        };
        let not_yet_due_disbursed_outstanding =
            if let Some(b) = balances.get(&disbursed_receivable_not_yet_due_id) {
                UsdCents::try_from_usd(b.settled())?
            } else {
                UsdCents::ZERO
            };
        let due_disbursed_outstanding = if let Some(b) = balances.get(&disbursed_receivable_due_id)
        {
            UsdCents::try_from_usd(b.settled())?
        } else {
            UsdCents::ZERO
        };
        let overdue_disbursed_outstanding =
            if let Some(b) = balances.get(&disbursed_receivable_overdue_id) {
                UsdCents::try_from_usd(b.settled())?
            } else {
                UsdCents::ZERO
            };
        let disbursed_defaulted = if let Some(b) = balances.get(&disbursed_defaulted_id) {
            UsdCents::try_from_usd(b.settled())?
        } else {
            UsdCents::ZERO
        };

        let interest_posted = if let Some(b) = balances.get(&interest_receivable_not_yet_due_id) {
            UsdCents::try_from_usd(b.details.settled.dr_balance)?
        } else {
            UsdCents::ZERO
        };
        let not_yet_due_interest_outstanding =
            if let Some(b) = balances.get(&interest_receivable_not_yet_due_id) {
                UsdCents::try_from_usd(b.settled())?
            } else {
                UsdCents::ZERO
            };
        let due_interest_outstanding = if let Some(b) = balances.get(&interest_receivable_due_id) {
            UsdCents::try_from_usd(b.settled())?
        } else {
            UsdCents::ZERO
        };
        let overdue_interest_outstanding =
            if let Some(b) = balances.get(&interest_receivable_overdue_id) {
                UsdCents::try_from_usd(b.settled())?
            } else {
                UsdCents::ZERO
            };
        let interest_defaulted = if let Some(b) = balances.get(&interest_defaulted_id) {
            UsdCents::try_from_usd(b.settled())?
        } else {
            UsdCents::ZERO
        };

        let collateral = if let Some(b) = balances.get(&collateral_id) {
            Satoshis::try_from_btc(b.settled())?
        } else {
            Satoshis::ZERO
        };
        Ok(CreditFacilityBalanceSummary {
            facility,
            facility_remaining,
            collateral,

            disbursed,
            interest_posted,

            not_yet_due_disbursed_outstanding,
            due_disbursed_outstanding,
            overdue_disbursed_outstanding,
            disbursed_defaulted,

            not_yet_due_interest_outstanding,
            due_interest_outstanding,
            overdue_interest_outstanding,
            interest_defaulted,
        })
    }

    pub async fn update_credit_facility_proposal_collateral(
        &self,
        op: es_entity::DbOp<'_>,
        CollateralUpdate {
            tx_id,
            abs_diff,
            action,
            effective,
        }: CollateralUpdate,
        credit_facility_proposal_account_ids: CreditFacilityProposalAccountIds,
    ) -> Result<(), CreditLedgerError> {
        let mut op = self
            .cala
            .ledger_operation_from_db_op(op.with_db_time().await?);
        match action {
            CollateralAction::Add => {
                self.cala
                    .post_transaction_in_op(
                        &mut op,
                        tx_id,
                        templates::ADD_COLLATERAL_CODE,
                        templates::AddCollateralParams {
                            journal_id: self.journal_id,
                            currency: self.btc,
                            amount: abs_diff.to_btc(),
                            collateral_account_id: credit_facility_proposal_account_ids
                                .collateral_account_id,
                            bank_collateral_account_id: self
                                .collateral_omnibus_account_ids
                                .account_id,
                            effective,
                        },
                    )
                    .await
            }
            CollateralAction::Remove => {
                self.cala
                    .post_transaction_in_op(
                        &mut op,
                        tx_id,
                        templates::REMOVE_COLLATERAL_CODE,
                        templates::RemoveCollateralParams {
                            journal_id: self.journal_id,
                            currency: self.btc,
                            amount: abs_diff.to_btc(),
                            collateral_account_id: credit_facility_proposal_account_ids
                                .collateral_account_id,
                            bank_collateral_account_id: self
                                .collateral_omnibus_account_ids
                                .account_id,
                            effective,
                        },
                    )
                    .await
            }
        }?;
        op.commit().await?;
        Ok(())
    }

    pub async fn update_credit_facility_collateral(
        &self,
        op: es_entity::DbOp<'_>,
        CollateralUpdate {
            tx_id,
            abs_diff,
            action,
            effective,
        }: CollateralUpdate,
        collateral_account_id: CalaAccountId,
    ) -> Result<(), CreditLedgerError> {
        let mut op = self
            .cala
            .ledger_operation_from_db_op(op.with_db_time().await?);
        match action {
            CollateralAction::Add => {
                self.cala
                    .post_transaction_in_op(
                        &mut op,
                        tx_id,
                        templates::ADD_COLLATERAL_CODE,
                        templates::AddCollateralParams {
                            journal_id: self.journal_id,
                            currency: self.btc,
                            amount: abs_diff.to_btc(),
                            collateral_account_id,
                            bank_collateral_account_id: self
                                .collateral_omnibus_account_ids
                                .account_id,
                            effective,
                        },
                    )
                    .await
            }
            CollateralAction::Remove => {
                self.cala
                    .post_transaction_in_op(
                        &mut op,
                        tx_id,
                        templates::REMOVE_COLLATERAL_CODE,
                        templates::RemoveCollateralParams {
                            journal_id: self.journal_id,
                            currency: self.btc,
                            amount: abs_diff.to_btc(),
                            collateral_account_id,
                            bank_collateral_account_id: self
                                .collateral_omnibus_account_ids
                                .account_id,
                            effective,
                        },
                    )
                    .await
            }
        }?;
        op.commit().await?;
        Ok(())
    }

    async fn record_obligation_repayment_in_op(
        &self,
        op: &mut LedgerOperation<'_>,
<<<<<<< HEAD
        allocation @ PaymentAllocation {
            id,
=======
        installment @ ObligationInstallment {
            ledger_tx_id,
>>>>>>> 72c9031e
            amount,
            account_to_be_debited_id,
            receivable_account_id,
            effective,
            ..
        }: PaymentAllocation,
    ) -> Result<(), CreditLedgerError> {
        let params = templates::RecordPaymentAllocationParams {
            journal_id: self.journal_id,
            currency: self.usd,
            amount: amount.to_usd(),
            receivable_account_id,
            account_to_be_debited_id,
            tx_ref: allocation.tx_ref(),
            effective,
        };
        self.cala
            .post_transaction_in_op(
                op,
<<<<<<< HEAD
                id.into(),
                templates::RECORD_PAYMENT_ALLOCATION_CODE,
=======
                ledger_tx_id,
                templates::RECORD_OBLIGATION_INSTALLMENT_CODE,
>>>>>>> 72c9031e
                params,
            )
            .await?;

        Ok(())
    }

    pub async fn record_payment_allocations(
        &self,
        op: es_entity::DbOp<'_>,
        payments: Vec<PaymentAllocation>,
    ) -> Result<(), CreditLedgerError> {
        let mut op = self
            .cala
            .ledger_operation_from_db_op(op.with_db_time().await?);

        for payment in payments {
            self.record_obligation_repayment_in_op(&mut op, payment)
                .await?;
        }

        op.commit().await?;
        Ok(())
    }

    pub async fn record_obligation_due(
        &self,
        op: es_entity::DbOp<'_>,
        ObligationDueReallocationData {
            tx_id,
            amount: outstanding_amount,
            not_yet_due_account_id,
            due_account_id,
            effective,
            ..
        }: ObligationDueReallocationData,
    ) -> Result<(), CreditLedgerError> {
        let mut op = self
            .cala
            .ledger_operation_from_db_op(op.with_db_time().await?);
        self.cala
            .post_transaction_in_op(
                &mut op,
                tx_id,
                templates::RECORD_OBLIGATION_DUE_BALANCE_CODE,
                templates::RecordObligationDueBalanceParams {
                    journal_id: self.journal_id,
                    amount: outstanding_amount.to_usd(),
                    receivable_not_yet_due_account_id: not_yet_due_account_id,
                    receivable_due_account_id: due_account_id,
                    effective,
                },
            )
            .await?;
        op.commit().await?;
        Ok(())
    }

    pub async fn record_obligation_overdue(
        &self,
        op: es_entity::DbOp<'_>,
        ObligationOverdueReallocationData {
            tx_id,
            amount: outstanding_amount,
            due_account_id,
            overdue_account_id,
            effective,
            ..
        }: ObligationOverdueReallocationData,
    ) -> Result<(), CreditLedgerError> {
        let mut op = self
            .cala
            .ledger_operation_from_db_op(op.with_db_time().await?);
        self.cala
            .post_transaction_in_op(
                &mut op,
                tx_id,
                templates::RECORD_OBLIGATION_OVERDUE_BALANCE_CODE,
                templates::RecordObligationOverdueBalanceParams {
                    journal_id: self.journal_id,
                    amount: outstanding_amount.to_usd(),
                    receivable_due_account_id: due_account_id,
                    receivable_overdue_account_id: overdue_account_id,
                    effective,
                },
            )
            .await?;
        op.commit().await?;
        Ok(())
    }

    pub async fn record_obligation_defaulted(
        &self,
        op: es_entity::DbOp<'_>,
        ObligationDefaultedReallocationData {
            tx_id,
            amount: outstanding_amount,
            receivable_account_id,
            defaulted_account_id,
            effective,
            ..
        }: ObligationDefaultedReallocationData,
    ) -> Result<(), CreditLedgerError> {
        let mut op = self
            .cala
            .ledger_operation_from_db_op(op.with_db_time().await?);
        self.cala
            .post_transaction_in_op(
                &mut op,
                tx_id,
                templates::RECORD_OBLIGATION_DEFAULTED_BALANCE_CODE,
                templates::RecordObligationDefaultedBalanceParams {
                    journal_id: self.journal_id,
                    amount: outstanding_amount.to_usd(),
                    receivable_account_id,
                    defaulted_account_id,
                    effective,
                },
            )
            .await?;
        op.commit().await?;
        Ok(())
    }

    pub async fn reserve_for_liquidation(
        &self,
        op: es_entity::DbOp<'_>,
        LiquidationProcess {
            ledger_tx_id,
            initial_amount: outstanding,
            in_liquidation_account_id,
            effective,
            ..
        }: LiquidationProcess,
    ) -> Result<(), CreditLedgerError> {
        let mut op = self
            .cala
            .ledger_operation_from_db_op(op.with_db_time().await?);
        self.cala
            .post_transaction_in_op(
                &mut op,
                ledger_tx_id,
                templates::RESERVE_FOR_LIQUIDATION_CODE,
                templates::ReserveForLiquidationParams {
                    journal_id: self.journal_id,
                    amount: outstanding.to_usd(),
                    liquidation_omnibus_account_id: self
                        .in_liquidation_omnibus_account_ids
                        .account_id,
                    facility_liquidation_account_id: in_liquidation_account_id,
                    effective,
                },
            )
            .await?;
        op.commit().await?;
        Ok(())
    }

    pub async fn complete_credit_facility(
        &self,
        op: es_entity::DbOp<'_>,
        CreditFacilityCompletion {
            tx_id,
            collateral,
            credit_facility_account_ids,
        }: CreditFacilityCompletion,
    ) -> Result<(), CreditLedgerError> {
        let mut op = self
            .cala
            .ledger_operation_from_db_op(op.with_db_time().await?);
        self.cala
            .post_transaction_in_op(
                &mut op,
                tx_id,
                templates::REMOVE_COLLATERAL_CODE,
                templates::RemoveCollateralParams {
                    journal_id: self.journal_id,
                    currency: self.btc,
                    amount: collateral.to_btc(),
                    collateral_account_id: credit_facility_account_ids.collateral_account_id,
                    bank_collateral_account_id: self.collateral_omnibus_account_ids.account_id,
                    effective: crate::time::now().date_naive(),
                },
            )
            .await?;
        op.commit().await?;
        Ok(())
    }

    async fn create_credit_facility_proposal(
        &self,
        mut op: cala_ledger::LedgerOperation<'_>,
        CreditFacilityProposalCreation {
            tx_id,
            tx_ref,
            credit_facility_proposal_account_ids,
            facility_amount,
        }: CreditFacilityProposalCreation,
    ) -> Result<(), CreditLedgerError> {
        self.cala
            .post_transaction_in_op(
                &mut op,
                tx_id,
                templates::CREATE_CREDIT_FACILITY_PROPOSAL_CODE,
                templates::CreateCreditFacilityProposalParams {
                    journal_id: self.journal_id,
                    credit_omnibus_account: self.facility_omnibus_account_ids.account_id,
                    credit_facility_account: credit_facility_proposal_account_ids
                        .facility_account_id,
                    facility_amount: facility_amount.to_usd(),
                    currency: self.usd,
                    external_id: tx_ref,
                },
            )
            .await?;
        op.commit().await?;
        Ok(())
    }

    pub async fn handle_facility_activation(
        &self,
        op: es_entity::DbOpWithTime<'_>,
        activation_data: CreditFacilityActivation,
    ) -> Result<(), CreditLedgerError> {
        let mut op = self.cala.ledger_operation_from_db_op(op);

        self.create_accounts_for_credit_facility(
            &mut op,
            activation_data.credit_facility_id,
            activation_data.account_ids,
            activation_data.customer_type,
            activation_data.duration_type,
        )
        .await?;

        self.activate_credit_facility(op, activation_data).await?;

        Ok(())
    }

    async fn activate_credit_facility(
        &self,
        mut op: cala_ledger::LedgerOperation<'_>,
        CreditFacilityActivation {
            tx_id,
            tx_ref,
            account_ids,
            facility_amount,
            debit_account_id,
            structuring_fee_amount,
            ..
        }: CreditFacilityActivation,
    ) -> Result<(), CreditLedgerError> {
        self.cala
            .post_transaction_in_op(
                &mut op,
                tx_id,
                templates::ACTIVATE_CREDIT_FACILITY_CODE,
                templates::ActivateCreditFacilityParams {
                    journal_id: self.journal_id,
                    credit_omnibus_account: self.facility_omnibus_account_ids.account_id,
                    credit_facility_account: account_ids.facility_account_id,
                    facility_disbursed_receivable_account: account_ids
                        .disbursed_receivable_not_yet_due_account_id,
                    facility_fee_income_account: account_ids.fee_income_account_id,
                    debit_account_id,
                    facility_amount: facility_amount.to_usd(),
                    structuring_fee_amount: structuring_fee_amount.to_usd(),
                    currency: self.usd,
                    external_id: tx_ref,
                },
            )
            .await?;
        op.commit().await?;
        Ok(())
    }

    pub async fn record_interest_accrual(
        &self,
        op: es_entity::DbOp<'_>,
        CreditFacilityInterestAccrual {
            tx_id,
            tx_ref,
            interest,
            period,
            credit_facility_account_ids,
        }: CreditFacilityInterestAccrual,
    ) -> Result<(), CreditLedgerError> {
        let mut op = self
            .cala
            .ledger_operation_from_db_op(op.with_db_time().await?);
        self.cala
            .post_transaction_in_op(
                &mut op,
                tx_id,
                templates::CREDIT_FACILITY_ACCRUE_INTEREST_CODE,
                templates::CreditFacilityAccrueInterestParams {
                    journal_id: self.journal_id,

                    credit_facility_interest_receivable_account: credit_facility_account_ids
                        .interest_receivable_not_yet_due_account_id,
                    credit_facility_interest_income_account: credit_facility_account_ids
                        .interest_income_account_id,
                    interest_amount: interest.to_usd(),
                    external_id: tx_ref,
                    effective: period.end.date_naive(),
                },
            )
            .await?;
        op.commit().await?;
        Ok(())
    }

    pub async fn record_interest_accrual_cycle(
        &self,
        op: es_entity::DbOp<'_>,
        CreditFacilityInterestAccrualCycle {
            tx_id,
            tx_ref,
            interest,
            effective,
            credit_facility_account_ids,
        }: CreditFacilityInterestAccrualCycle,
    ) -> Result<(), CreditLedgerError> {
        let mut op = self
            .cala
            .ledger_operation_from_db_op(op.with_db_time().await?);
        self.cala
            .post_transaction_in_op(
                &mut op,
                tx_id,
                templates::CREDIT_FACILITY_POST_ACCRUED_INTEREST_CODE,
                templates::CreditFacilityPostAccruedInterestParams {
                    journal_id: self.journal_id,

                    credit_facility_interest_receivable_account: credit_facility_account_ids
                        .interest_receivable_not_yet_due_account_id,
                    credit_facility_interest_income_account: credit_facility_account_ids
                        .interest_income_account_id,
                    interest_amount: interest.to_usd(),
                    external_id: tx_ref,
                    effective,
                },
            )
            .await?;
        op.commit().await?;
        Ok(())
    }

    pub async fn initiate_disbursal(
        &self,
        op: es_entity::DbOp<'_>,
        entity_id: DisbursalId,
        amount: UsdCents,
        facility_account_id: CalaAccountId,
    ) -> Result<(), CreditLedgerError> {
        let tx_id = entity_id.into();
        let mut op = self
            .cala
            .ledger_operation_from_db_op(op.with_db_time().await?);
        self.cala
            .post_transaction_in_op(
                &mut op,
                tx_id,
                templates::INITIATE_DISBURSAL_CODE,
                templates::InitiateDisbursalParams {
                    entity_id: entity_id.into(),
                    journal_id: self.journal_id,
                    credit_omnibus_account: self.facility_omnibus_account_ids.account_id,
                    credit_facility_account: facility_account_id,
                    disbursed_amount: amount.to_usd(),
                },
            )
            .await?;
        op.commit().await?;
        Ok(())
    }

    pub async fn cancel_disbursal(
        &self,
        entity_id: DisbursalId,
        op: es_entity::DbOpWithTime<'_>,
        tx_id: LedgerTxId,
        amount: UsdCents,
        facility_account_id: CalaAccountId,
    ) -> Result<(), CreditLedgerError> {
        let mut op = self.cala.ledger_operation_from_db_op(op);
        self.cala
            .post_transaction_in_op(
                &mut op,
                tx_id,
                templates::CANCEL_DISBURSAL_CODE,
                templates::CancelDisbursalParams {
                    entity_id: entity_id.into(),
                    journal_id: self.journal_id,
                    credit_omnibus_account: self.facility_omnibus_account_ids.account_id,
                    credit_facility_account: facility_account_id,
                    disbursed_amount: amount.to_usd(),
                },
            )
            .await?;
        op.commit().await?;
        Ok(())
    }

    pub async fn settle_disbursal(
        &self,
        entity_id: DisbursalId,
        op: es_entity::DbOpWithTime<'_>,
        obligation: Obligation,
        facility_account_id: CalaAccountId,
    ) -> Result<(), CreditLedgerError> {
        let facility_disbursed_receivable_account =
            obligation.not_yet_due_accounts().receivable_account_id;
        let account_to_be_credited_id = obligation.not_yet_due_accounts().account_to_be_credited_id;
        let Obligation {
            tx_id,
            reference: external_id,
            initial_amount: amount,
            ..
        } = obligation;

        let mut op = self.cala.ledger_operation_from_db_op(op);
        self.cala
            .post_transaction_in_op(
                &mut op,
                tx_id,
                templates::CONFIRM_DISBURSAL_CODE,
                templates::ConfirmDisbursalParams {
                    entity_id: entity_id.into(),
                    journal_id: self.journal_id,
                    credit_omnibus_account: self.facility_omnibus_account_ids.account_id,
                    credit_facility_account: facility_account_id,
                    facility_disbursed_receivable_account,
                    account_to_be_credited_id,
                    disbursed_amount: amount.to_usd(),
                    external_id,
                },
            )
            .await?;
        op.commit().await?;
        Ok(())
    }

    pub async fn create_credit_facility_control(
        cala: &CalaLedger,
    ) -> Result<VelocityControlId, CreditLedgerError> {
        let control = NewVelocityControl::builder()
            .id(CREDIT_FACILITY_VELOCITY_CONTROL_ID)
            .name("Credit Facility Control")
            .description("Velocity Control for Deposits")
            .build()
            .expect("build control");

        match cala.velocities().create_control(control).await {
            Err(cala_ledger::velocity::error::VelocityError::ControlIdAlreadyExists) => {
                Ok(CREDIT_FACILITY_VELOCITY_CONTROL_ID.into())
            }
            Err(e) => Err(e.into()),
            Ok(control) => Ok(control.id()),
        }
    }

    async fn add_credit_facility_control_to_account(
        &self,
        op: &mut cala_ledger::LedgerOperation<'_>,
        account_id: impl Into<CalaAccountId>,
    ) -> Result<(), CreditLedgerError> {
        self.cala
            .velocities()
            .attach_control_to_account_in_op(
                op,
                self.credit_facility_control_id,
                account_id.into(),
                cala_ledger::tx_template::Params::default(),
            )
            .await?;
        Ok(())
    }

    async fn create_account_in_op(
        &self,
        op: &mut LedgerOperation<'_>,
        id: impl Into<CalaAccountId>,
        parent_account_set: InternalAccountSetDetails,
        reference: &str,
        name: &str,
        description: &str,
        entity_ref: core_accounting::EntityRef,
    ) -> Result<(), CreditLedgerError> {
        let id = id.into();

        let new_ledger_account = NewAccount::builder()
            .id(id)
            .external_id(reference)
            .name(name)
            .description(description)
            .code(id.to_string())
            .normal_balance_type(parent_account_set.normal_balance_type)
            .metadata(serde_json::json!({"entity_ref": entity_ref}))
            .expect("Could not add metadata")
            .build()
            .expect("Could not build new account");
        let ledger_account = self
            .cala
            .accounts()
            .create_in_op(op, new_ledger_account)
            .await?;
        self.cala
            .account_sets()
            .add_member_in_op(op, parent_account_set.id, ledger_account.id)
            .await?;

        Ok(())
    }

    fn disbursed_internal_account_set_from_type(
        &self,
        disbursed_account_type: impl Into<DisbursedReceivableAccountType>,
        disbursed_account_category: impl Into<DisbursedReceivableAccountCategory>,
    ) -> InternalAccountSetDetails {
        let disbursed_account_type = disbursed_account_type.into();
        let disbursed_account_category = disbursed_account_category.into();

        let term_type = match disbursed_account_category {
            DisbursedReceivableAccountCategory::ShortTerm => {
                &self.internal_account_sets.disbursed_receivable.short_term
            }
            DisbursedReceivableAccountCategory::LongTerm => {
                &self.internal_account_sets.disbursed_receivable.long_term
            }
            DisbursedReceivableAccountCategory::Overdue => {
                &self.internal_account_sets.disbursed_receivable.overdue
            }
        };

        match disbursed_account_type {
            DisbursedReceivableAccountType::Individual => term_type.individual,
            DisbursedReceivableAccountType::GovernmentEntity => term_type.government_entity,
            DisbursedReceivableAccountType::PrivateCompany => term_type.private_company,
            DisbursedReceivableAccountType::Bank => term_type.bank,
            DisbursedReceivableAccountType::FinancialInstitution => term_type.financial_institution,
            DisbursedReceivableAccountType::ForeignAgencyOrSubsidiary => {
                term_type.foreign_agency_or_subsidiary
            }
            DisbursedReceivableAccountType::NonDomiciledCompany => term_type.non_domiciled_company,
        }
    }

    // TODO: Consider adding separate 'overdue' account like in disbursed
    fn interest_internal_account_set_from_type(
        &self,
        interest_receivable_account_type: impl Into<InterestReceivableAccountType>,
        duration_type: FacilityDurationType,
    ) -> InternalAccountSetDetails {
        let interest_receivable_account_type = interest_receivable_account_type.into();

        let term_type = if duration_type == FacilityDurationType::ShortTerm {
            &self.internal_account_sets.interest_receivable.short_term
        } else {
            &self.internal_account_sets.interest_receivable.long_term
        };

        match interest_receivable_account_type {
            InterestReceivableAccountType::Individual => term_type.individual,
            InterestReceivableAccountType::GovernmentEntity => term_type.government_entity,
            InterestReceivableAccountType::PrivateCompany => term_type.private_company,
            InterestReceivableAccountType::Bank => term_type.bank,
            InterestReceivableAccountType::FinancialInstitution => term_type.financial_institution,
            InterestReceivableAccountType::ForeignAgencyOrSubsidiary => {
                term_type.foreign_agency_or_subsidiary
            }
            InterestReceivableAccountType::NonDomiciledCompany => term_type.non_domiciled_company,
        }
    }

    pub(super) async fn handle_facility_proposal_create(
        &self,
        op: es_entity::DbOp<'_>,
        credit_facility_proposal: &crate::CreditFacilityProposal,
    ) -> Result<(), CreditLedgerError> {
        let mut op = self
            .cala
            .ledger_operation_from_db_op(op.with_db_time().await?);

        self.create_accounts_for_credit_facility_proposal(
            &mut op,
            credit_facility_proposal.id,
            credit_facility_proposal.collateral_id,
            credit_facility_proposal.account_ids,
        )
        .await?;

        self.add_credit_facility_control_to_account(
            &mut op,
            credit_facility_proposal.account_ids.facility_account_id,
        )
        .await?;

        self.create_credit_facility_proposal(op, credit_facility_proposal.creation_data())
            .await?;

        Ok(())
    }

    async fn create_accounts_for_credit_facility_proposal(
        &self,
        op: &mut cala_ledger::LedgerOperation<'_>,
        credit_facility_id: CreditFacilityProposalId,
        collateral_id: CollateralId,
        account_ids: CreditFacilityProposalAccountIds,
    ) -> Result<(), CreditLedgerError> {
        let CreditFacilityProposalAccountIds {
            facility_account_id,
            collateral_account_id,
        } = account_ids;

        let entity_ref = EntityRef::new(CREDIT_FACILITY_PROPOSAL_ENTITY_TYPE, credit_facility_id);
        let collateral_reference = &format!("credit-facility-collateral:{credit_facility_id}");
        let collateral_name =
            &format!("Credit Facility Collateral Account for {credit_facility_id}");
        self.create_account_in_op(
            op,
            collateral_account_id,
            self.internal_account_sets.collateral,
            collateral_reference,
            collateral_name,
            collateral_name,
            EntityRef::new(COLLATERAL_ENTITY_TYPE, collateral_id),
        )
        .await?;

        let facility_reference = &format!("credit-facility-obs-facility:{credit_facility_id}");
        let facility_name =
            &format!("Off-Balance-Sheet Facility Account for Credit Facility {credit_facility_id}");
        self.create_account_in_op(
            op,
            facility_account_id,
            self.internal_account_sets.facility,
            facility_reference,
            facility_name,
            facility_name,
            entity_ref,
        )
        .await?;

        Ok(())
    }

    async fn create_accounts_for_credit_facility(
        &self,
        op: &mut cala_ledger::LedgerOperation<'_>,
        credit_facility_id: CreditFacilityId,
        account_ids: CreditFacilityLedgerAccountIds,
        customer_type: CustomerType,
        duration_type: FacilityDurationType,
    ) -> Result<(), CreditLedgerError> {
        let CreditFacilityLedgerAccountIds {
            in_liquidation_account_id,
            disbursed_receivable_not_yet_due_account_id,
            disbursed_receivable_due_account_id,
            disbursed_receivable_overdue_account_id,
            disbursed_defaulted_account_id,
            interest_receivable_not_yet_due_account_id,
            interest_receivable_due_account_id,
            interest_receivable_overdue_account_id,
            interest_defaulted_account_id,
            interest_income_account_id,
            fee_income_account_id,

            // these accounts are created during proposal creation
            collateral_account_id: _collateral_account_id,
            facility_account_id: _facility_account_id,
        } = account_ids;

        let entity_ref = EntityRef::new(CREDIT_FACILITY_ENTITY_TYPE, credit_facility_id);
        let in_liquidation_reference =
            &format!("credit-facility-obs-in-liquidation:{credit_facility_id}");
        let in_liquidation_name = &format!(
            "Off-Balance-Sheet In-Liquidation Account for Credit Facility {credit_facility_id}"
        );
        self.create_account_in_op(
            op,
            in_liquidation_account_id,
            self.internal_account_sets.in_liquidation,
            in_liquidation_reference,
            in_liquidation_name,
            in_liquidation_name,
            entity_ref.clone(),
        )
        .await?;

        let disbursed_receivable_not_yet_due_reference =
            &format!("credit-facility-disbursed-not-yet-due-receivable:{credit_facility_id}");
        let disbursed_receivable_not_yet_due_name = &format!(
            "Disbursed Receivable Not Yet Due Account for Credit Facility {credit_facility_id}"
        );
        self.create_account_in_op(
            op,
            disbursed_receivable_not_yet_due_account_id,
            self.disbursed_internal_account_set_from_type(customer_type, duration_type),
            disbursed_receivable_not_yet_due_reference,
            disbursed_receivable_not_yet_due_name,
            disbursed_receivable_not_yet_due_name,
            entity_ref.clone(),
        )
        .await?;

        let disbursed_receivable_due_reference =
            &format!("credit-facility-disbursed-due-receivable:{credit_facility_id}");
        let disbursed_receivable_due_name =
            &format!("Disbursed Receivable Due Account for Credit Facility {credit_facility_id}");
        self.create_account_in_op(
            op,
            disbursed_receivable_due_account_id,
            self.disbursed_internal_account_set_from_type(customer_type, duration_type),
            disbursed_receivable_due_reference,
            disbursed_receivable_due_name,
            disbursed_receivable_due_name,
            entity_ref.clone(),
        )
        .await?;

        let disbursed_receivable_overdue_reference =
            &format!("credit-facility-disbursed-overdue-receivable:{credit_facility_id}");
        let disbursed_receivable_overdue_name = &format!(
            "Disbursed Receivable Overdue Account for Credit Facility {credit_facility_id}"
        );
        self.create_account_in_op(
            op,
            disbursed_receivable_overdue_account_id,
            self.disbursed_internal_account_set_from_type(
                customer_type,
                DisbursedReceivableAccountCategory::Overdue,
            ),
            disbursed_receivable_overdue_reference,
            disbursed_receivable_overdue_name,
            disbursed_receivable_overdue_name,
            entity_ref.clone(),
        )
        .await?;

        let disbursed_defaulted_reference =
            &format!("credit-facility-disbursed-defaulted:{credit_facility_id}");
        let disbursed_defaulted_name =
            &format!("Disbursed Defaulted Account for Credit Facility {credit_facility_id}");
        self.create_account_in_op(
            op,
            disbursed_defaulted_account_id,
            self.internal_account_sets.disbursed_defaulted,
            disbursed_defaulted_reference,
            disbursed_defaulted_name,
            disbursed_defaulted_name,
            entity_ref.clone(),
        )
        .await?;

        let interest_receivable_not_yet_due_reference =
            &format!("credit-facility-interest-not-yet-due-receivable:{credit_facility_id}");
        let interest_receivable_not_yet_due_name = &format!(
            "Interest Receivable Not Yet Due Account for Credit Facility {credit_facility_id}"
        );
        self.create_account_in_op(
            op,
            interest_receivable_not_yet_due_account_id,
            self.interest_internal_account_set_from_type(customer_type, duration_type),
            interest_receivable_not_yet_due_reference,
            interest_receivable_not_yet_due_name,
            interest_receivable_not_yet_due_name,
            entity_ref.clone(),
        )
        .await?;

        let interest_receivable_due_reference =
            &format!("credit-facility-interest-due-receivable:{credit_facility_id}");
        let interest_receivable_due_name =
            &format!("Interest Receivable Due Account for Credit Facility {credit_facility_id}");
        self.create_account_in_op(
            op,
            interest_receivable_due_account_id,
            self.interest_internal_account_set_from_type(customer_type, duration_type),
            interest_receivable_due_reference,
            interest_receivable_due_name,
            interest_receivable_due_name,
            entity_ref.clone(),
        )
        .await?;

        let interest_receivable_overdue_reference =
            &format!("credit-facility-interest-overdue-receivable:{credit_facility_id}");
        let interest_receivable_overdue_name = &format!(
            "Interest Receivable Overdue Account for Credit Facility {credit_facility_id}"
        );
        self.create_account_in_op(
            op,
            interest_receivable_overdue_account_id,
            self.interest_internal_account_set_from_type(customer_type, duration_type),
            interest_receivable_overdue_reference,
            interest_receivable_overdue_name,
            interest_receivable_overdue_name,
            entity_ref.clone(),
        )
        .await?;

        let interest_defaulted_reference =
            &format!("credit-facility-interest-defaulted:{credit_facility_id}");
        let interest_defaulted_name =
            &format!("Interest Defaulted Account for Credit Facility {credit_facility_id}");
        self.create_account_in_op(
            op,
            interest_defaulted_account_id,
            self.internal_account_sets.interest_defaulted,
            interest_defaulted_reference,
            interest_defaulted_name,
            interest_defaulted_name,
            entity_ref.clone(),
        )
        .await?;

        let interest_income_reference =
            &format!("credit-facility-interest-income:{credit_facility_id}");
        let interest_income_name =
            &format!("Interest Income Account for Credit Facility {credit_facility_id}");
        self.create_account_in_op(
            op,
            interest_income_account_id,
            self.internal_account_sets.interest_income,
            interest_income_reference,
            interest_income_name,
            interest_income_name,
            entity_ref.clone(),
        )
        .await?;

        let fee_income_reference = &format!("credit-facility-fee-income:{credit_facility_id}");
        let fee_income_name =
            &format!("Fee Income Account for Credit Facility {credit_facility_id}");
        self.create_account_in_op(
            op,
            fee_income_account_id,
            self.internal_account_sets.fee_income,
            fee_income_reference,
            fee_income_name,
            fee_income_name,
            entity_ref,
        )
        .await?;

        Ok(())
    }

    pub async fn get_chart_of_accounts_integration_config(
        &self,
    ) -> Result<Option<ChartOfAccountsIntegrationConfig>, CreditLedgerError> {
        let account_set_id = *self
            .internal_account_sets
            .account_set_ids()
            .first()
            .expect("No internal account set ids found");
        let account_set = self.cala.account_sets().find(account_set_id).await?;
        if let Some(meta) = account_set.values().metadata.as_ref() {
            let meta: ChartOfAccountsIntegrationMeta =
                serde_json::from_value(meta.clone()).expect("Could not deserialize metadata");
            Ok(Some(meta.config))
        } else {
            Ok(None)
        }
    }

    async fn attach_charts_account_set<F>(
        &self,
        op: &mut LedgerOperation<'_>,
        account_sets: &mut HashMap<CalaAccountSetId, AccountSet>,
        internal_account_set_id: CalaAccountSetId,
        parent_account_set_id: CalaAccountSetId,
        new_meta: &ChartOfAccountsIntegrationMeta,
        old_parent_id_getter: F,
    ) -> Result<(), CreditLedgerError>
    where
        F: FnOnce(ChartOfAccountsIntegrationMeta) -> CalaAccountSetId,
    {
        let mut internal_account_set = account_sets
            .remove(&internal_account_set_id)
            .expect("internal account set not found");

        if let Some(old_meta) = internal_account_set.values().metadata.as_ref() {
            let old_meta: ChartOfAccountsIntegrationMeta =
                serde_json::from_value(old_meta.clone()).expect("Could not deserialize metadata");
            let old_parent_account_set_id = old_parent_id_getter(old_meta);
            if old_parent_account_set_id != parent_account_set_id {
                self.cala
                    .account_sets()
                    .remove_member_in_op(op, old_parent_account_set_id, internal_account_set_id)
                    .await?;
            }
        }

        self.cala
            .account_sets()
            .add_member_in_op(op, parent_account_set_id, internal_account_set_id)
            .await?;
        let mut update = AccountSetUpdate::default();
        update
            .metadata(new_meta)
            .expect("Could not update metadata");
        internal_account_set.update(update);
        self.cala
            .account_sets()
            .persist_in_op(op, &mut internal_account_set)
            .await?;

        Ok(())
    }

    pub async fn attach_chart_of_accounts_account_sets(
        &self,
        charts_integration_meta: ChartOfAccountsIntegrationMeta,
    ) -> Result<(), CreditLedgerError> {
        let mut op = self.cala.begin_operation().await?;

        let Self {
            facility_omnibus_account_ids,
            collateral_omnibus_account_ids,
            in_liquidation_omnibus_account_ids,
            internal_account_sets,

            cala: _,
            journal_id: _,
            credit_facility_control_id: _,
            usd: _,
            btc: _,
        } = self;

        let mut account_set_ids = vec![
            facility_omnibus_account_ids.account_set_id,
            collateral_omnibus_account_ids.account_set_id,
            in_liquidation_omnibus_account_ids.account_set_id,
        ];
        account_set_ids.extend(internal_account_sets.account_set_ids());
        let mut account_sets = self
            .cala
            .account_sets()
            .find_all_in_op::<AccountSet>(&mut op, &account_set_ids)
            .await?;

        let ChartOfAccountsIntegrationMeta {
            config: _,
            audit_info: _,

            facility_omnibus_parent_account_set_id,
            collateral_omnibus_parent_account_set_id,
            in_liquidation_omnibus_parent_account_set_id,
            facility_parent_account_set_id,
            collateral_parent_account_set_id,
            in_liquidation_parent_account_set_id,
            interest_income_parent_account_set_id,
            fee_income_parent_account_set_id,
            short_term_disbursed_integration_meta,
            long_term_disbursed_integration_meta,
            short_term_interest_integration_meta,
            long_term_interest_integration_meta,
            overdue_disbursed_integration_meta,
        } = &charts_integration_meta;

        self.attach_charts_account_set(
            &mut op,
            &mut account_sets,
            self.facility_omnibus_account_ids.account_set_id,
            *facility_omnibus_parent_account_set_id,
            &charts_integration_meta,
            |meta| meta.facility_omnibus_parent_account_set_id,
        )
        .await?;

        self.attach_charts_account_set(
            &mut op,
            &mut account_sets,
            self.collateral_omnibus_account_ids.account_set_id,
            *collateral_omnibus_parent_account_set_id,
            &charts_integration_meta,
            |meta| meta.collateral_omnibus_parent_account_set_id,
        )
        .await?;

        self.attach_charts_account_set(
            &mut op,
            &mut account_sets,
            self.in_liquidation_omnibus_account_ids.account_set_id,
            *in_liquidation_omnibus_parent_account_set_id,
            &charts_integration_meta,
            |meta| meta.in_liquidation_omnibus_parent_account_set_id,
        )
        .await?;

        self.attach_charts_account_set(
            &mut op,
            &mut account_sets,
            self.internal_account_sets.facility.id,
            *facility_parent_account_set_id,
            &charts_integration_meta,
            |meta| meta.facility_parent_account_set_id,
        )
        .await?;
        self.attach_charts_account_set(
            &mut op,
            &mut account_sets,
            self.internal_account_sets.collateral.id,
            *collateral_parent_account_set_id,
            &charts_integration_meta,
            |meta| meta.collateral_parent_account_set_id,
        )
        .await?;
        self.attach_charts_account_set(
            &mut op,
            &mut account_sets,
            self.internal_account_sets.in_liquidation.id,
            *in_liquidation_parent_account_set_id,
            &charts_integration_meta,
            |meta| meta.in_liquidation_parent_account_set_id,
        )
        .await?;
        self.attach_charts_account_set(
            &mut op,
            &mut account_sets,
            self.internal_account_sets.interest_income.id,
            *interest_income_parent_account_set_id,
            &charts_integration_meta,
            |meta| meta.interest_income_parent_account_set_id,
        )
        .await?;
        self.attach_charts_account_set(
            &mut op,
            &mut account_sets,
            self.internal_account_sets.fee_income.id,
            *fee_income_parent_account_set_id,
            &charts_integration_meta,
            |meta| meta.fee_income_parent_account_set_id,
        )
        .await?;

        self.attach_short_term_disbursed_receivable_account_sets(
            &mut op,
            short_term_disbursed_integration_meta,
            &mut account_sets,
            &charts_integration_meta,
        )
        .await?;
        self.attach_long_term_disbursed_receivable_account_sets(
            &mut op,
            long_term_disbursed_integration_meta,
            &mut account_sets,
            &charts_integration_meta,
        )
        .await?;

        self.attach_short_term_interest_receivable_account_sets(
            &mut op,
            short_term_interest_integration_meta,
            &mut account_sets,
            &charts_integration_meta,
        )
        .await?;

        self.attach_long_term_interest_receivable_account_sets(
            &mut op,
            long_term_interest_integration_meta,
            &mut account_sets,
            &charts_integration_meta,
        )
        .await?;

        self.attach_overdue_disbursed_receivable_account_sets(
            &mut op,
            overdue_disbursed_integration_meta,
            &mut account_sets,
            &charts_integration_meta,
        )
        .await?;

        op.commit().await?;

        Ok(())
    }

    pub async fn attach_short_term_disbursed_receivable_account_sets(
        &self,
        op: &mut LedgerOperation<'_>,
        short_term_disbursed_integration_meta: &ShortTermDisbursedIntegrationMeta,
        account_sets: &mut HashMap<CalaAccountSetId, AccountSet>,
        charts_integration_meta: &ChartOfAccountsIntegrationMeta,
    ) -> Result<(), CreditLedgerError> {
        let short_term = &self.internal_account_sets.disbursed_receivable.short_term;

        let ShortTermDisbursedIntegrationMeta {
            short_term_individual_disbursed_receivable_parent_account_set_id,
            short_term_government_entity_disbursed_receivable_parent_account_set_id,
            short_term_private_company_disbursed_receivable_parent_account_set_id,
            short_term_bank_disbursed_receivable_parent_account_set_id,
            short_term_financial_institution_disbursed_receivable_parent_account_set_id,
            short_term_foreign_agency_or_subsidiary_disbursed_receivable_parent_account_set_id,
            short_term_non_domiciled_company_disbursed_receivable_parent_account_set_id,
        } = &short_term_disbursed_integration_meta;

        self.attach_charts_account_set(
            op,
            account_sets,
            short_term.individual.id,
            *short_term_individual_disbursed_receivable_parent_account_set_id,
            charts_integration_meta,
            |meta| {
                meta.short_term_disbursed_integration_meta
                    .short_term_individual_disbursed_receivable_parent_account_set_id
            },
        )
        .await?;

        self.attach_charts_account_set(
            op,
            account_sets,
            short_term.government_entity.id,
            *short_term_government_entity_disbursed_receivable_parent_account_set_id,
            charts_integration_meta,
            |meta| {
                meta.short_term_disbursed_integration_meta
                    .short_term_government_entity_disbursed_receivable_parent_account_set_id
            },
        )
        .await?;

        self.attach_charts_account_set(
            op,
            account_sets,
            short_term.private_company.id,
            *short_term_private_company_disbursed_receivable_parent_account_set_id,
            charts_integration_meta,
            |meta| {
                meta.short_term_disbursed_integration_meta
                    .short_term_private_company_disbursed_receivable_parent_account_set_id
            },
        )
        .await?;

        self.attach_charts_account_set(
            op,
            account_sets,
            short_term.bank.id,
            *short_term_bank_disbursed_receivable_parent_account_set_id,
            charts_integration_meta,
            |meta| {
                meta.short_term_disbursed_integration_meta
                    .short_term_bank_disbursed_receivable_parent_account_set_id
            },
        )
        .await?;

        self.attach_charts_account_set(
            op,
            account_sets,
            short_term.financial_institution.id,
            *short_term_financial_institution_disbursed_receivable_parent_account_set_id,
            charts_integration_meta,
            |meta| {
                meta.short_term_disbursed_integration_meta
                    .short_term_financial_institution_disbursed_receivable_parent_account_set_id
            },
        )
        .await?;

        self.attach_charts_account_set(
            op,
            account_sets,
            short_term.foreign_agency_or_subsidiary.id,

                *short_term_foreign_agency_or_subsidiary_disbursed_receivable_parent_account_set_id,
            charts_integration_meta,
            |meta| meta.short_term_disbursed_integration_meta.short_term_foreign_agency_or_subsidiary_disbursed_receivable_parent_account_set_id,
        )
        .await?;

        self.attach_charts_account_set(
            op,
            account_sets,
            short_term.non_domiciled_company.id,
            *short_term_non_domiciled_company_disbursed_receivable_parent_account_set_id,
            charts_integration_meta,
            |meta| {
                meta.short_term_disbursed_integration_meta
                    .short_term_non_domiciled_company_disbursed_receivable_parent_account_set_id
            },
        )
        .await?;

        Ok(())
    }

    pub async fn attach_long_term_disbursed_receivable_account_sets(
        &self,
        op: &mut LedgerOperation<'_>,
        long_term_disbursed_integration_meta: &LongTermDisbursedIntegrationMeta,
        account_sets: &mut HashMap<CalaAccountSetId, AccountSet>,
        charts_integration_meta: &ChartOfAccountsIntegrationMeta,
    ) -> Result<(), CreditLedgerError> {
        let long_term = &self.internal_account_sets.disbursed_receivable.long_term;

        let LongTermDisbursedIntegrationMeta {
            long_term_individual_disbursed_receivable_parent_account_set_id,
            long_term_government_entity_disbursed_receivable_parent_account_set_id,
            long_term_private_company_disbursed_receivable_parent_account_set_id,
            long_term_bank_disbursed_receivable_parent_account_set_id,
            long_term_financial_institution_disbursed_receivable_parent_account_set_id,
            long_term_foreign_agency_or_subsidiary_disbursed_receivable_parent_account_set_id,
            long_term_non_domiciled_company_disbursed_receivable_parent_account_set_id,
        } = &long_term_disbursed_integration_meta;

        self.attach_charts_account_set(
            op,
            account_sets,
            long_term.individual.id,
            *long_term_individual_disbursed_receivable_parent_account_set_id,
            charts_integration_meta,
            |meta| {
                meta.long_term_disbursed_integration_meta
                    .long_term_individual_disbursed_receivable_parent_account_set_id
            },
        )
        .await?;

        self.attach_charts_account_set(
            op,
            account_sets,
            long_term.government_entity.id,
            *long_term_government_entity_disbursed_receivable_parent_account_set_id,
            charts_integration_meta,
            |meta| {
                meta.long_term_disbursed_integration_meta
                    .long_term_government_entity_disbursed_receivable_parent_account_set_id
            },
        )
        .await?;

        self.attach_charts_account_set(
            op,
            account_sets,
            long_term.private_company.id,
            *long_term_private_company_disbursed_receivable_parent_account_set_id,
            charts_integration_meta,
            |meta| {
                meta.long_term_disbursed_integration_meta
                    .long_term_private_company_disbursed_receivable_parent_account_set_id
            },
        )
        .await?;

        self.attach_charts_account_set(
            op,
            account_sets,
            long_term.bank.id,
            *long_term_bank_disbursed_receivable_parent_account_set_id,
            charts_integration_meta,
            |meta| {
                meta.long_term_disbursed_integration_meta
                    .long_term_bank_disbursed_receivable_parent_account_set_id
            },
        )
        .await?;

        self.attach_charts_account_set(
            op,
            account_sets,
            long_term.financial_institution.id,
            *long_term_financial_institution_disbursed_receivable_parent_account_set_id,
            charts_integration_meta,
            |meta| {
                meta.long_term_disbursed_integration_meta
                    .long_term_financial_institution_disbursed_receivable_parent_account_set_id
            },
        )
        .await?;

        self.attach_charts_account_set(
            op,
            account_sets,
            long_term.foreign_agency_or_subsidiary.id,
                *long_term_foreign_agency_or_subsidiary_disbursed_receivable_parent_account_set_id,
            charts_integration_meta,
            |meta| meta.long_term_disbursed_integration_meta.long_term_foreign_agency_or_subsidiary_disbursed_receivable_parent_account_set_id,
        )
        .await?;

        self.attach_charts_account_set(
            op,
            account_sets,
            long_term.non_domiciled_company.id,
            *long_term_non_domiciled_company_disbursed_receivable_parent_account_set_id,
            charts_integration_meta,
            |meta| {
                meta.long_term_disbursed_integration_meta
                    .long_term_non_domiciled_company_disbursed_receivable_parent_account_set_id
            },
        )
        .await?;

        Ok(())
    }

    async fn attach_short_term_interest_receivable_account_sets(
        &self,
        op: &mut LedgerOperation<'_>,
        short_term_interest_integration_meta: &ShortTermInterestIntegrationMeta,
        account_sets: &mut HashMap<CalaAccountSetId, AccountSet>,
        charts_integration_meta: &ChartOfAccountsIntegrationMeta,
    ) -> Result<(), CreditLedgerError> {
        let short_term = &self.internal_account_sets.interest_receivable.short_term;

        let ShortTermInterestIntegrationMeta {
            short_term_individual_interest_receivable_parent_account_set_id,
            short_term_government_entity_interest_receivable_parent_account_set_id,
            short_term_private_company_interest_receivable_parent_account_set_id,
            short_term_bank_interest_receivable_parent_account_set_id,
            short_term_financial_institution_interest_receivable_parent_account_set_id,
            short_term_foreign_agency_or_subsidiary_interest_receivable_parent_account_set_id,
            short_term_non_domiciled_company_interest_receivable_parent_account_set_id,
        } = &short_term_interest_integration_meta;

        self.attach_charts_account_set(
            op,
            account_sets,
            short_term.individual.id,
            *short_term_individual_interest_receivable_parent_account_set_id,
            charts_integration_meta,
            |meta| {
                meta.short_term_interest_integration_meta
                    .short_term_individual_interest_receivable_parent_account_set_id
            },
        )
        .await?;

        self.attach_charts_account_set(
            op,
            account_sets,
            short_term.government_entity.id,
            *short_term_government_entity_interest_receivable_parent_account_set_id,
            charts_integration_meta,
            |meta| {
                meta.short_term_interest_integration_meta
                    .short_term_government_entity_interest_receivable_parent_account_set_id
            },
        )
        .await?;

        self.attach_charts_account_set(
            op,
            account_sets,
            short_term.private_company.id,
            *short_term_private_company_interest_receivable_parent_account_set_id,
            charts_integration_meta,
            |meta| {
                meta.short_term_interest_integration_meta
                    .short_term_private_company_interest_receivable_parent_account_set_id
            },
        )
        .await?;

        self.attach_charts_account_set(
            op,
            account_sets,
            short_term.bank.id,
            *short_term_bank_interest_receivable_parent_account_set_id,
            charts_integration_meta,
            |meta| {
                meta.short_term_interest_integration_meta
                    .short_term_bank_interest_receivable_parent_account_set_id
            },
        )
        .await?;

        self.attach_charts_account_set(
            op,
            account_sets,
            short_term.financial_institution.id,
            *short_term_financial_institution_interest_receivable_parent_account_set_id,
            charts_integration_meta,
            |meta| {
                meta.short_term_interest_integration_meta
                    .short_term_financial_institution_interest_receivable_parent_account_set_id
            },
        )
        .await?;

        self.attach_charts_account_set(
            op,
            account_sets,
            short_term.foreign_agency_or_subsidiary.id,
                *short_term_foreign_agency_or_subsidiary_interest_receivable_parent_account_set_id,
            charts_integration_meta,
            |meta| {
                meta.short_term_interest_integration_meta
                    .short_term_foreign_agency_or_subsidiary_interest_receivable_parent_account_set_id
            },
        ).await?;

        self.attach_charts_account_set(
            op,
            account_sets,
            short_term.non_domiciled_company.id,
            *short_term_non_domiciled_company_interest_receivable_parent_account_set_id,
            charts_integration_meta,
            |meta| {
                meta.short_term_interest_integration_meta
                    .short_term_non_domiciled_company_interest_receivable_parent_account_set_id
            },
        )
        .await?;

        Ok(())
    }

    async fn attach_long_term_interest_receivable_account_sets(
        &self,
        op: &mut LedgerOperation<'_>,
        long_term_interest_integration_meta: &LongTermInterestIntegrationMeta,
        account_sets: &mut HashMap<CalaAccountSetId, AccountSet>,
        charts_integration_meta: &ChartOfAccountsIntegrationMeta,
    ) -> Result<(), CreditLedgerError> {
        let long_term = &self.internal_account_sets.interest_receivable.long_term;

        let LongTermInterestIntegrationMeta {
            long_term_individual_interest_receivable_parent_account_set_id,
            long_term_government_entity_interest_receivable_parent_account_set_id,
            long_term_private_company_interest_receivable_parent_account_set_id,
            long_term_bank_interest_receivable_parent_account_set_id,
            long_term_financial_institution_interest_receivable_parent_account_set_id,
            long_term_foreign_agency_or_subsidiary_interest_receivable_parent_account_set_id,
            long_term_non_domiciled_company_interest_receivable_parent_account_set_id,
        } = &long_term_interest_integration_meta;

        self.attach_charts_account_set(
            op,
            account_sets,
            long_term.individual.id,
            *long_term_individual_interest_receivable_parent_account_set_id,
            charts_integration_meta,
            |meta| {
                meta.long_term_interest_integration_meta
                    .long_term_individual_interest_receivable_parent_account_set_id
            },
        )
        .await?;

        self.attach_charts_account_set(
            op,
            account_sets,
            long_term.government_entity.id,
            *long_term_government_entity_interest_receivable_parent_account_set_id,
            charts_integration_meta,
            |meta| {
                meta.long_term_interest_integration_meta
                    .long_term_government_entity_interest_receivable_parent_account_set_id
            },
        )
        .await?;

        self.attach_charts_account_set(
            op,
            account_sets,
            long_term.private_company.id,
            *long_term_private_company_interest_receivable_parent_account_set_id,
            charts_integration_meta,
            |meta| {
                meta.long_term_interest_integration_meta
                    .long_term_private_company_interest_receivable_parent_account_set_id
            },
        )
        .await?;

        self.attach_charts_account_set(
            op,
            account_sets,
            long_term.bank.id,
            *long_term_bank_interest_receivable_parent_account_set_id,
            charts_integration_meta,
            |meta| {
                meta.long_term_interest_integration_meta
                    .long_term_bank_interest_receivable_parent_account_set_id
            },
        )
        .await?;

        self.attach_charts_account_set(
            op,
            account_sets,
            long_term.financial_institution.id,
            *long_term_financial_institution_interest_receivable_parent_account_set_id,
            charts_integration_meta,
            |meta| {
                meta.long_term_interest_integration_meta
                    .long_term_financial_institution_interest_receivable_parent_account_set_id
            },
        )
        .await?;

        self.attach_charts_account_set(
            op,
            account_sets,
            long_term.foreign_agency_or_subsidiary.id,
                *long_term_foreign_agency_or_subsidiary_interest_receivable_parent_account_set_id,
            charts_integration_meta,
            |meta| {
                meta.long_term_interest_integration_meta
                    .long_term_foreign_agency_or_subsidiary_interest_receivable_parent_account_set_id
            },
        ).await?;

        self.attach_charts_account_set(
            op,
            account_sets,
            long_term.non_domiciled_company.id,
            *long_term_non_domiciled_company_interest_receivable_parent_account_set_id,
            charts_integration_meta,
            |meta| {
                meta.long_term_interest_integration_meta
                    .long_term_non_domiciled_company_interest_receivable_parent_account_set_id
            },
        )
        .await?;

        Ok(())
    }

    async fn attach_overdue_disbursed_receivable_account_sets(
        &self,
        op: &mut LedgerOperation<'_>,
        overdue_disbursed_integration_meta: &OverdueDisbursedIntegrationMeta,
        account_sets: &mut HashMap<CalaAccountSetId, AccountSet>,
        charts_integration_meta: &ChartOfAccountsIntegrationMeta,
    ) -> Result<(), CreditLedgerError> {
        let overdue = &self.internal_account_sets.disbursed_receivable.overdue;

        let OverdueDisbursedIntegrationMeta {
            overdue_individual_disbursed_receivable_parent_account_set_id,
            overdue_government_entity_disbursed_receivable_parent_account_set_id,
            overdue_private_company_disbursed_receivable_parent_account_set_id,
            overdue_bank_disbursed_receivable_parent_account_set_id,
            overdue_financial_institution_disbursed_receivable_parent_account_set_id,
            overdue_foreign_agency_or_subsidiary_disbursed_receivable_parent_account_set_id,
            overdue_non_domiciled_company_disbursed_receivable_parent_account_set_id,
        } = &overdue_disbursed_integration_meta;

        self.attach_charts_account_set(
            op,
            account_sets,
            overdue.individual.id,
            *overdue_individual_disbursed_receivable_parent_account_set_id,
            charts_integration_meta,
            |meta| {
                meta.overdue_disbursed_integration_meta
                    .overdue_individual_disbursed_receivable_parent_account_set_id
            },
        )
        .await?;

        self.attach_charts_account_set(
            op,
            account_sets,
            overdue.government_entity.id,
            *overdue_government_entity_disbursed_receivable_parent_account_set_id,
            charts_integration_meta,
            |meta| {
                meta.overdue_disbursed_integration_meta
                    .overdue_government_entity_disbursed_receivable_parent_account_set_id
            },
        )
        .await?;

        self.attach_charts_account_set(
            op,
            account_sets,
            overdue.private_company.id,
            *overdue_private_company_disbursed_receivable_parent_account_set_id,
            charts_integration_meta,
            |meta| {
                meta.overdue_disbursed_integration_meta
                    .overdue_private_company_disbursed_receivable_parent_account_set_id
            },
        )
        .await?;

        self.attach_charts_account_set(
            op,
            account_sets,
            overdue.bank.id,
            *overdue_bank_disbursed_receivable_parent_account_set_id,
            charts_integration_meta,
            |meta| {
                meta.overdue_disbursed_integration_meta
                    .overdue_bank_disbursed_receivable_parent_account_set_id
            },
        )
        .await?;

        self.attach_charts_account_set(
            op,
            account_sets,
            overdue.financial_institution.id,
            *overdue_financial_institution_disbursed_receivable_parent_account_set_id,
            charts_integration_meta,
            |meta| {
                meta.overdue_disbursed_integration_meta
                    .overdue_financial_institution_disbursed_receivable_parent_account_set_id
            },
        )
        .await?;

        self.attach_charts_account_set(
            op,
            account_sets,
            overdue.foreign_agency_or_subsidiary.id,
            *overdue_foreign_agency_or_subsidiary_disbursed_receivable_parent_account_set_id,
            charts_integration_meta,
            |meta| {
                meta.overdue_disbursed_integration_meta
                    .overdue_foreign_agency_or_subsidiary_disbursed_receivable_parent_account_set_id
            },
        )
        .await?;

        self.attach_charts_account_set(
            op,
            account_sets,
            overdue.non_domiciled_company.id,
            *overdue_non_domiciled_company_disbursed_receivable_parent_account_set_id,
            charts_integration_meta,
            |meta| {
                meta.overdue_disbursed_integration_meta
                    .overdue_non_domiciled_company_disbursed_receivable_parent_account_set_id
            },
        )
        .await?;

        Ok(())
    }
}

#[derive(Serialize, Deserialize, Clone, Debug)]
pub struct ShortTermDisbursedIntegrationMeta {
    pub short_term_individual_disbursed_receivable_parent_account_set_id: CalaAccountSetId,
    pub short_term_government_entity_disbursed_receivable_parent_account_set_id: CalaAccountSetId,
    pub short_term_private_company_disbursed_receivable_parent_account_set_id: CalaAccountSetId,
    pub short_term_bank_disbursed_receivable_parent_account_set_id: CalaAccountSetId,
    pub short_term_financial_institution_disbursed_receivable_parent_account_set_id:
        CalaAccountSetId,
    pub short_term_foreign_agency_or_subsidiary_disbursed_receivable_parent_account_set_id:
        CalaAccountSetId,
    pub short_term_non_domiciled_company_disbursed_receivable_parent_account_set_id:
        CalaAccountSetId,
}

#[derive(Serialize, Deserialize, Clone, Debug)]
pub struct LongTermDisbursedIntegrationMeta {
    pub long_term_individual_disbursed_receivable_parent_account_set_id: CalaAccountSetId,
    pub long_term_government_entity_disbursed_receivable_parent_account_set_id: CalaAccountSetId,
    pub long_term_private_company_disbursed_receivable_parent_account_set_id: CalaAccountSetId,
    pub long_term_bank_disbursed_receivable_parent_account_set_id: CalaAccountSetId,
    pub long_term_financial_institution_disbursed_receivable_parent_account_set_id:
        CalaAccountSetId,
    pub long_term_foreign_agency_or_subsidiary_disbursed_receivable_parent_account_set_id:
        CalaAccountSetId,
    pub long_term_non_domiciled_company_disbursed_receivable_parent_account_set_id:
        CalaAccountSetId,
}

#[derive(Serialize, Deserialize, Clone, Debug)]
pub struct ShortTermInterestIntegrationMeta {
    pub short_term_individual_interest_receivable_parent_account_set_id: CalaAccountSetId,
    pub short_term_government_entity_interest_receivable_parent_account_set_id: CalaAccountSetId,
    pub short_term_private_company_interest_receivable_parent_account_set_id: CalaAccountSetId,
    pub short_term_bank_interest_receivable_parent_account_set_id: CalaAccountSetId,
    pub short_term_financial_institution_interest_receivable_parent_account_set_id:
        CalaAccountSetId,
    pub short_term_foreign_agency_or_subsidiary_interest_receivable_parent_account_set_id:
        CalaAccountSetId,
    pub short_term_non_domiciled_company_interest_receivable_parent_account_set_id:
        CalaAccountSetId,
}

#[derive(Serialize, Deserialize, Clone, Debug)]
pub struct LongTermInterestIntegrationMeta {
    pub long_term_individual_interest_receivable_parent_account_set_id: CalaAccountSetId,
    pub long_term_government_entity_interest_receivable_parent_account_set_id: CalaAccountSetId,
    pub long_term_private_company_interest_receivable_parent_account_set_id: CalaAccountSetId,
    pub long_term_bank_interest_receivable_parent_account_set_id: CalaAccountSetId,
    pub long_term_financial_institution_interest_receivable_parent_account_set_id: CalaAccountSetId,
    pub long_term_foreign_agency_or_subsidiary_interest_receivable_parent_account_set_id:
        CalaAccountSetId,
    pub long_term_non_domiciled_company_interest_receivable_parent_account_set_id: CalaAccountSetId,
}

#[derive(Serialize, Deserialize, Clone, Debug)]
pub struct OverdueDisbursedIntegrationMeta {
    pub overdue_individual_disbursed_receivable_parent_account_set_id: CalaAccountSetId,
    pub overdue_government_entity_disbursed_receivable_parent_account_set_id: CalaAccountSetId,
    pub overdue_private_company_disbursed_receivable_parent_account_set_id: CalaAccountSetId,
    pub overdue_bank_disbursed_receivable_parent_account_set_id: CalaAccountSetId,
    pub overdue_financial_institution_disbursed_receivable_parent_account_set_id: CalaAccountSetId,
    pub overdue_foreign_agency_or_subsidiary_disbursed_receivable_parent_account_set_id:
        CalaAccountSetId,
    pub overdue_non_domiciled_company_disbursed_receivable_parent_account_set_id: CalaAccountSetId,
}

#[derive(Serialize, Deserialize, Clone, Debug)]
pub struct ChartOfAccountsIntegrationMeta {
    pub config: ChartOfAccountsIntegrationConfig,
    pub audit_info: AuditInfo,

    pub facility_omnibus_parent_account_set_id: CalaAccountSetId,
    pub collateral_omnibus_parent_account_set_id: CalaAccountSetId,
    pub in_liquidation_omnibus_parent_account_set_id: CalaAccountSetId,
    pub facility_parent_account_set_id: CalaAccountSetId,
    pub collateral_parent_account_set_id: CalaAccountSetId,
    pub in_liquidation_parent_account_set_id: CalaAccountSetId,
    pub interest_income_parent_account_set_id: CalaAccountSetId,
    pub fee_income_parent_account_set_id: CalaAccountSetId,

    pub short_term_disbursed_integration_meta: ShortTermDisbursedIntegrationMeta,
    pub long_term_disbursed_integration_meta: LongTermDisbursedIntegrationMeta,

    pub short_term_interest_integration_meta: ShortTermInterestIntegrationMeta,
    pub long_term_interest_integration_meta: LongTermInterestIntegrationMeta,

    pub overdue_disbursed_integration_meta: OverdueDisbursedIntegrationMeta,
}<|MERGE_RESOLUTION|>--- conflicted
+++ resolved
@@ -1278,13 +1278,8 @@
     async fn record_obligation_repayment_in_op(
         &self,
         op: &mut LedgerOperation<'_>,
-<<<<<<< HEAD
         allocation @ PaymentAllocation {
-            id,
-=======
-        installment @ ObligationInstallment {
             ledger_tx_id,
->>>>>>> 72c9031e
             amount,
             account_to_be_debited_id,
             receivable_account_id,
@@ -1304,13 +1299,8 @@
         self.cala
             .post_transaction_in_op(
                 op,
-<<<<<<< HEAD
-                id.into(),
+                ledger_tx_id,
                 templates::RECORD_PAYMENT_ALLOCATION_CODE,
-=======
-                ledger_tx_id,
-                templates::RECORD_OBLIGATION_INSTALLMENT_CODE,
->>>>>>> 72c9031e
                 params,
             )
             .await?;
