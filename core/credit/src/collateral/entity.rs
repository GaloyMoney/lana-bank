use chrono::{DateTime, Utc};
use derive_builder::Builder;
#[cfg(feature = "json-schema")]
use schemars::JsonSchema;
use serde::{Deserialize, Serialize};
use std::cmp::Ordering;

use es_entity::*;

use crate::primitives::{
    CalaAccountId, CollateralAction, CollateralId, CreditFacilityId, CreditFacilityProposalId,
    CustodyWalletId, LedgerTxId, Satoshis,
};

use super::CollateralUpdate;

#[derive(EsEvent, Debug, Clone, Serialize, Deserialize)]
#[cfg_attr(feature = "json-schema", derive(JsonSchema))]
#[serde(tag = "type", rename_all = "snake_case")]
#[es_event(id = "CollateralId")]
pub enum CollateralEvent {
    Initialized {
        id: CollateralId,
        account_id: CalaAccountId,
        credit_facility_id: CreditFacilityId,
        credit_facility_proposal_id: CreditFacilityProposalId,
        custody_wallet_id: Option<CustodyWalletId>,
    },
    UpdatedViaManualInput {
        ledger_tx_id: LedgerTxId,
        collateral_amount: Satoshis,
        abs_diff: Satoshis,
        action: CollateralAction,
    },
    UpdatedViaCustodianSync {
        ledger_tx_id: LedgerTxId,
        collateral_amount: Satoshis,
        abs_diff: Satoshis,
        action: CollateralAction,
    },
}

#[derive(EsEntity, Builder)]
#[builder(pattern = "owned", build_fn(error = "EsEntityError"))]
pub struct Collateral {
    pub id: CollateralId,
    pub account_id: CalaAccountId,
    pub credit_facility_id: CreditFacilityId,
    pub credit_facility_proposal_id: CreditFacilityProposalId,
    pub custody_wallet_id: Option<CustodyWalletId>,
    pub amount: Satoshis,
    pub account_id: CalaAccountId,

    events: EntityEvents<CollateralEvent>,
}

impl Collateral {
    pub fn created_at(&self) -> DateTime<Utc> {
        self.events
            .entity_first_persisted_at()
            .expect("entity_first_persisted_at not found")
    }

    pub fn record_collateral_update_via_custodian_sync(
        &mut self,
        new_amount: Satoshis,
        effective: chrono::NaiveDate,
    ) -> Idempotent<CollateralUpdate> {
        let current = self.amount;

        let (abs_diff, action) = match new_amount.cmp(&current) {
            Ordering::Less => (current - new_amount, CollateralAction::Remove),
            Ordering::Greater => (new_amount - current, CollateralAction::Add),
            Ordering::Equal => return Idempotent::Ignored,
        };

        let tx_id = LedgerTxId::new();

        self.events.push(CollateralEvent::UpdatedViaCustodianSync {
            ledger_tx_id: tx_id,
            abs_diff,
            collateral_amount: new_amount,
            action,
        });

        self.amount = new_amount;

        Idempotent::Executed(CollateralUpdate {
            tx_id,
            abs_diff,
            action,
            effective,
        })
    }

    pub fn record_collateral_update_via_manual_input(
        &mut self,
        new_amount: Satoshis,
        effective: chrono::NaiveDate,
    ) -> Idempotent<CollateralUpdate> {
        let current = self.amount;

        let (abs_diff, action) = match new_amount.cmp(&current) {
            Ordering::Less => (current - new_amount, CollateralAction::Remove),
            Ordering::Greater => (new_amount - current, CollateralAction::Add),
            Ordering::Equal => return Idempotent::Ignored,
        };

        let tx_id = LedgerTxId::new();

        self.events.push(CollateralEvent::UpdatedViaManualInput {
            ledger_tx_id: tx_id,
            abs_diff,
            collateral_amount: new_amount,
            action,
        });

        self.amount = new_amount;

        Idempotent::Executed(CollateralUpdate {
            tx_id,
            abs_diff,
            action,
            effective,
        })
    }
}

#[derive(Debug, Builder)]
pub struct NewCollateral {
    #[builder(setter(into))]
    pub(super) id: CollateralId,
    #[builder(setter(into))]
    pub(super) account_id: CalaAccountId,
    #[builder(setter(into))]
    pub(super) credit_facility_id: CreditFacilityId,
    #[builder(setter(into))]
    pub(super) credit_facility_proposal_id: CreditFacilityProposalId,
    #[builder(default)]
    pub(super) custody_wallet_id: Option<CustodyWalletId>,
}

impl NewCollateral {
    pub fn builder() -> NewCollateralBuilder {
        NewCollateralBuilder::default()
    }
}

impl TryFromEvents<CollateralEvent> for Collateral {
    fn try_from_events(events: EntityEvents<CollateralEvent>) -> Result<Self, EsEntityError> {
        let mut builder = CollateralBuilder::default();
        for event in events.iter_all() {
            match event {
                CollateralEvent::Initialized {
                    id,
                    credit_facility_id,
                    credit_facility_proposal_id,
                    custody_wallet_id,
                    account_id,
                    ..
                } => {
                    builder = builder
                        .id(*id)
                        .account_id(*account_id)
                        .amount(Satoshis::ZERO)
                        .custody_wallet_id(*custody_wallet_id)
                        .credit_facility_id(*credit_facility_id)
<<<<<<< HEAD
                        .credit_facility_proposal_id(*credit_facility_proposal_id);
=======
                        .account_id(*account_id)
>>>>>>> 8143592b
                }
                CollateralEvent::UpdatedViaManualInput {
                    collateral_amount: new_value,
                    ..
                }
                | CollateralEvent::UpdatedViaCustodianSync {
                    collateral_amount: new_value,
                    ..
                } => {
                    builder = builder.amount(*new_value);
                }
            }
        }
        builder.events(events).build()
    }
}

impl IntoEvents<CollateralEvent> for NewCollateral {
    fn into_events(self) -> EntityEvents<CollateralEvent> {
        EntityEvents::init(
            self.id,
            [CollateralEvent::Initialized {
                id: self.id,
                account_id: self.account_id,
                credit_facility_id: self.credit_facility_id,
                credit_facility_proposal_id: self.credit_facility_proposal_id,
                custody_wallet_id: self.custody_wallet_id,
            }],
        )
    }
}<|MERGE_RESOLUTION|>--- conflicted
+++ resolved
@@ -49,7 +49,6 @@
     pub credit_facility_proposal_id: CreditFacilityProposalId,
     pub custody_wallet_id: Option<CustodyWalletId>,
     pub amount: Satoshis,
-    pub account_id: CalaAccountId,
 
     events: EntityEvents<CollateralEvent>,
 }
@@ -165,11 +164,7 @@
                         .amount(Satoshis::ZERO)
                         .custody_wallet_id(*custody_wallet_id)
                         .credit_facility_id(*credit_facility_id)
-<<<<<<< HEAD
-                        .credit_facility_proposal_id(*credit_facility_proposal_id);
-=======
-                        .account_id(*account_id)
->>>>>>> 8143592b
+                        .credit_facility_proposal_id(*credit_facility_proposal_id)
                 }
                 CollateralEvent::UpdatedViaManualInput {
                     collateral_amount: new_value,
