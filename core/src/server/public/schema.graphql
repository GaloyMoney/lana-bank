enum AccountStatus {
	ACTIVE
	INACTIVE
}

scalar AnnualRatePct


scalar CVLPct

type Checking {
	settled: UsdCents!
	pending: UsdCents!
}

type Collateral {
	btcBalance: Satoshis!
}

type Customer {
	customerId: UUID!
	email: String!
	status: AccountStatus!
	level: KycLevel!
	applicantId: String
	balance: CustomerBalance!
	loans: [Loan!]!
	deposits: [Deposit!]!
	withdrawals: [Withdrawal!]!
}

type CustomerBalance {
	checking: Checking!
}

type Deposit {
	customerId: UUID!
	depositId: UUID!
	amount: UsdCents!
	customer: Customer
}

type Duration {
	period: Period!
	units: Int!
}




type InterestIncome {
	usdBalance: UsdCents!
}

enum InterestInterval {
	END_OF_MONTH
}

enum KycLevel {
	ZERO
	ONE
	TWO
}

type Loan {
	id: ID!
	loanId: UUID!
	createdAt: Timestamp!
	loanTerms: TermValues!
	status: LoanStatus!
<<<<<<< HEAD
	collateral: Satoshis!
=======
	transactions: [LoanTransaction!]!
>>>>>>> 96fb70fd
	balance: LoanBalance!
	customer: Customer!
}

type LoanBalance {
	collateral: Collateral!
	outstanding: LoanOutstanding!
	interestIncurred: InterestIncome!
}

type LoanOutstanding {
	usdBalance: UsdCents!
}

enum LoanStatus {
	NEW
	ACTIVE
	CLOSED
}

type LoanTransaction {
	amount: UsdCents!
	transactionType: TransactionType!
	recordedAt: Timestamp!
}

type Mutation {
	sumsubTokenCreate: SumsubTokenCreatePayload!
	sumsubPermalinkCreate: SumsubPermalinkCreatePayload!
}

enum Period {
	MONTHS
}

type Query {
	loan(id: UUID!): Loan
	me: Customer
}

scalar Satoshis


type SumsubPermalinkCreatePayload {
	url: String!
}

type SumsubTokenCreatePayload {
	token: String!
}

type TermValues {
	annualRate: AnnualRatePct!
	interval: InterestInterval!
	duration: Duration!
	liquidationCvl: CVLPct!
	marginCallCvl: CVLPct!
	initialCvl: CVLPct!
}

scalar Timestamp

enum TransactionType {
	INTEREST_PAYMENT
	PRINCIPAL_PAYMENT
}

scalar UUID

scalar UsdCents

type Withdrawal {
	customerId: UUID!
	withdrawalId: UUID!
	amount: UsdCents!
	status: WithdrawalStatus!
	customer: Customer
}

enum WithdrawalStatus {
	INITIATED
	CANCELLED
	CONFIRMED
}

directive @include(if: Boolean!) on FIELD | FRAGMENT_SPREAD | INLINE_FRAGMENT
directive @skip(if: Boolean!) on FIELD | FRAGMENT_SPREAD | INLINE_FRAGMENT
schema {
	query: Query
	mutation: Mutation
}<|MERGE_RESOLUTION|>--- conflicted
+++ resolved
@@ -68,11 +68,8 @@
 	createdAt: Timestamp!
 	loanTerms: TermValues!
 	status: LoanStatus!
-<<<<<<< HEAD
 	collateral: Satoshis!
-=======
 	transactions: [LoanTransaction!]!
->>>>>>> 96fb70fd
 	balance: LoanBalance!
 	customer: Customer!
 }
