--- conflicted
+++ resolved
@@ -309,11 +309,8 @@
 	createdAt: Timestamp!
 	loanTerms: TermValues!
 	status: LoanStatus!
-<<<<<<< HEAD
 	collateral: Satoshis!
-=======
 	transactions: [LoanTransaction!]!
->>>>>>> 96fb70fd
 	balance: LoanBalance!
 	customer: Customer!
 }
