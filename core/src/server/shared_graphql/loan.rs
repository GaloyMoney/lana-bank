use async_graphql::*;

use crate::{
    app::LavaApp,
    ledger,
    loan::TransactionType,
    primitives::{CustomerId, LoanStatus},
    server::shared_graphql::{customer::Customer, primitives::*, terms::TermValues},
};

use super::convert::ToGlobalId;

#[derive(SimpleObject)]
pub struct LoanTransaction {
    amount: UsdCents,
    transaction_type: TransactionType,
    recorded_at: Timestamp,
}

#[derive(SimpleObject)]
#[graphql(complex)]
pub struct Loan {
    id: ID,
    loan_id: UUID,
    created_at: Timestamp,
    loan_terms: TermValues,
    #[graphql(skip)]
    customer_id: UUID,
    #[graphql(skip)]
    account_ids: crate::ledger::loan::LoanAccountIds,
    status: LoanStatus,
<<<<<<< HEAD
    collateral: Satoshis,
=======
    transactions: Vec<LoanTransaction>,
>>>>>>> 96fb70fd
}

#[ComplexObject]
impl Loan {
    async fn balance(&self, ctx: &Context<'_>) -> async_graphql::Result<LoanBalance> {
        let app = ctx.data_unchecked::<LavaApp>();
        let balance = app.ledger().get_loan_balance(self.account_ids).await?;
        Ok(LoanBalance::from(balance))
    }

    async fn customer(&self, ctx: &Context<'_>) -> async_graphql::Result<Customer> {
        let app = ctx.data_unchecked::<LavaApp>();
        let user = app
            .customers()
            .find_by_id(None, CustomerId::from(&self.customer_id))
            .await?;

        match user {
            Some(user) => Ok(Customer::from(user)),
            None => panic!("user not found for a loan. should not be possible"),
        }
    }
}

#[derive(SimpleObject)]
struct Collateral {
    btc_balance: Satoshis,
}

#[derive(SimpleObject)]
struct LoanOutstanding {
    usd_balance: UsdCents,
}

#[derive(SimpleObject)]
struct InterestIncome {
    usd_balance: UsdCents,
}

#[derive(SimpleObject)]
pub(super) struct LoanBalance {
    collateral: Collateral,
    outstanding: LoanOutstanding,
    interest_incurred: InterestIncome,
}

impl From<ledger::loan::LoanBalance> for LoanBalance {
    fn from(balance: ledger::loan::LoanBalance) -> Self {
        Self {
            collateral: Collateral {
                btc_balance: balance.collateral,
            },
            outstanding: LoanOutstanding {
                usd_balance: balance.principal_receivable + balance.interest_receivable,
            },
            interest_incurred: InterestIncome {
                usd_balance: balance.interest_incurred,
            },
        }
    }
}

impl ToGlobalId for crate::primitives::LoanId {
    fn to_global_id(&self) -> async_graphql::types::ID {
        async_graphql::types::ID::from(format!("loan:{}", self))
    }
}

impl From<crate::loan::Loan> for Loan {
    fn from(loan: crate::loan::Loan) -> Self {
        let created_at = loan.created_at().into();
<<<<<<< HEAD
        let collateral = loan.collateral();
=======
        let transactions = loan
            .transactions()
            .into_iter()
            .map(LoanTransaction::from)
            .collect();

>>>>>>> 96fb70fd
        Loan {
            id: loan.id.to_global_id(),
            loan_id: UUID::from(loan.id),
            customer_id: UUID::from(loan.customer_id),
            status: loan.status(),
            loan_terms: TermValues::from(loan.terms),
            account_ids: loan.account_ids,
            created_at,
<<<<<<< HEAD
            collateral,
=======
            transactions,
        }
    }
}

impl From<crate::loan::LoanTransaction> for LoanTransaction {
    fn from(tx: crate::loan::LoanTransaction) -> Self {
        Self {
            amount: tx.amount,
            transaction_type: tx.transaction_type,
            recorded_at: tx.recorded_at.into(),
>>>>>>> 96fb70fd
        }
    }
}<|MERGE_RESOLUTION|>--- conflicted
+++ resolved
@@ -29,11 +29,8 @@
     #[graphql(skip)]
     account_ids: crate::ledger::loan::LoanAccountIds,
     status: LoanStatus,
-<<<<<<< HEAD
     collateral: Satoshis,
-=======
     transactions: Vec<LoanTransaction>,
->>>>>>> 96fb70fd
 }
 
 #[ComplexObject]
@@ -105,16 +102,13 @@
 impl From<crate::loan::Loan> for Loan {
     fn from(loan: crate::loan::Loan) -> Self {
         let created_at = loan.created_at().into();
-<<<<<<< HEAD
         let collateral = loan.collateral();
-=======
         let transactions = loan
             .transactions()
             .into_iter()
             .map(LoanTransaction::from)
             .collect();
 
->>>>>>> 96fb70fd
         Loan {
             id: loan.id.to_global_id(),
             loan_id: UUID::from(loan.id),
@@ -123,9 +117,7 @@
             loan_terms: TermValues::from(loan.terms),
             account_ids: loan.account_ids,
             created_at,
-<<<<<<< HEAD
             collateral,
-=======
             transactions,
         }
     }
@@ -137,7 +129,6 @@
             amount: tx.amount,
             transaction_type: tx.transaction_type,
             recorded_at: tx.recorded_at.into(),
->>>>>>> 96fb70fd
         }
     }
 }