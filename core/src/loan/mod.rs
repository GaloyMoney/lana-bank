--- conflicted
+++ resolved
@@ -178,8 +178,11 @@
         let user = self.user_repo.find_by_id(UserId::from(subject_id)).await?;
 
         let mut db_tx = self.pool.begin().await?;
-<<<<<<< HEAD
-        if let Some(loan_approval) = loan.add_approval(user.id, user.current_roles(), audit_info)? {
+        let price = self.price.usd_cents_per_btc().await?;
+
+        if let Some(loan_approval) =
+            loan.add_approval(user.id, user.current_roles(), audit_info, price)?
+        {
             let executed_at = self.ledger.approve_loan(loan_approval.clone()).await?;
             loan.confirm_approval(loan_approval, executed_at, audit_info);
 
@@ -192,14 +195,8 @@
                     interest::LoanJobConfig { loan_id: loan.id },
                 )
                 .await?;
-            self.loan_repo.persist(&mut loan).await?;
-        }
-=======
-        let price = self.price.usd_cents_per_btc().await?;
-        let loan_approval = loan.initiate_approval(price)?;
-        let executed_at = self.ledger.approve_loan(loan_approval.clone()).await?;
-        loan.confirm_approval(loan_approval, executed_at, audit_info);
->>>>>>> 298acba9
+        }
+        self.loan_repo.persist(&mut loan).await?;
 
         Ok(loan)
     }
