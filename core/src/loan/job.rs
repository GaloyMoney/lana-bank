--- conflicted
+++ resolved
@@ -1,19 +1,14 @@
 use async_trait::async_trait;
 use serde::{Deserialize, Serialize};
 
-<<<<<<< HEAD
-use super::{error::LoanError, repo::*};
-use crate::{job::*, ledger::*, primitives::LoanId};
-=======
 use super::{error::LoanError, repo::*, Subject, SystemNode};
 use crate::{
     audit::*,
     authorization::{LoanAction, Object},
     job::*,
     ledger::*,
-    primitives::{LedgerTxId, LoanId},
+    primitives::LoanId,
 };
->>>>>>> 478989c6
 
 #[derive(Clone, Serialize, Deserialize)]
 pub struct LoanJobConfig {
@@ -69,9 +64,6 @@
         current_job: CurrentJob,
     ) -> Result<JobCompletion, Box<dyn std::error::Error>> {
         let mut loan = self.repo.find_by_id(self.config.loan_id).await?;
-<<<<<<< HEAD
-        let interest_accrual = match loan.initiate_interest() {
-=======
         let mut db_tx = current_job.pool().begin().await?;
         let audit_info = self
             .audit
@@ -83,9 +75,7 @@
                 true,
             )
             .await?;
-        let tx_id = LedgerTxId::new();
-        let (interest, tx_ref) = match loan.add_interest(tx_id, audit_info) {
->>>>>>> 478989c6
+        let interest_accrual = match loan.initiate_interest() {
             Err(LoanError::AlreadyCompleted) => {
                 return Ok(JobCompletion::Complete);
             }
@@ -93,21 +83,12 @@
             Err(_) => unreachable!(),
         };
 
-<<<<<<< HEAD
-        let mut db_tx = current_job.pool().begin().await?;
-
         let executed_at = self
             .ledger
             .record_loan_interest(interest_accrual.clone())
-=======
-        self.repo.persist_in_tx(&mut db_tx, &mut loan).await?;
-        self.ledger
-            .record_loan_interest(tx_id, loan.account_ids, tx_ref, interest)
->>>>>>> 478989c6
             .await?;
 
-        loan.confirm_interest(interest_accrual, executed_at);
-
+        loan.confirm_interest(interest_accrual, executed_at, audit_info);
         self.repo.persist_in_tx(&mut db_tx, &mut loan).await?;
 
         match loan.next_interest_at() {
