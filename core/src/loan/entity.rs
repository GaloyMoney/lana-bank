use chrono::{DateTime, Datelike, Utc};
use derive_builder::Builder;
use serde::{Deserialize, Serialize};

use crate::{
    entity::*,
    ledger::{
        customer::CustomerLedgerAccountIds,
        loan::{LoanAccountIds, LoanCollateralUpdate, LoanPaymentAmounts, LoanRepayment},
    },
    primitives::*,
};

use super::{error::LoanError, terms::TermValues, LoanInterestAccrual};

#[derive(Debug, Clone, PartialEq)]
pub struct LoanReceivable {
    pub principal: UsdCents,
    pub interest: UsdCents,
}

#[derive(async_graphql::Enum, Copy, Clone, Eq, PartialEq)]
enum TransactionType {
    InterestInstallment,
    InterestCharged,
    PrincipalReduction,
    CollateralAdded,
    CollateralRemoved,
}

#[derive(async_graphql::Union)]
pub enum LoanTransaction {
    Sats(SatsTransaction),
    UsdCents(UsdCentsTransaction),
}

#[derive(async_graphql::SimpleObject)]
pub struct SatsTransaction {
    amount: Satoshis,
    transaction_type: TransactionType,
    recorded_at: DateTime<Utc>,
}

#[derive(async_graphql::SimpleObject)]
pub struct UsdCentsTransaction {
    amount: UsdCents,
    transaction_type: TransactionType,
    recorded_at: DateTime<Utc>,
}

impl LoanReceivable {
    pub fn total(&self) -> UsdCents {
        self.interest + self.principal
    }

    fn allocate_payment(&self, amount: UsdCents) -> Result<LoanPaymentAmounts, LoanError> {
        let mut remaining = amount;

        let interest = std::cmp::min(amount, self.interest);
        remaining -= interest;

        let principal = std::cmp::min(remaining, self.principal);
        remaining -= principal;

        Ok(LoanPaymentAmounts {
            interest,
            principal,
        })
    }
}

#[derive(Debug, Clone, Serialize, Deserialize)]
#[serde(tag = "type", rename_all = "snake_case")]
pub enum LoanEvent {
    Initialized {
        id: LoanId,
        customer_id: CustomerId,
        principal: UsdCents,
        terms: TermValues,
        account_ids: LoanAccountIds,
        customer_account_ids: CustomerLedgerAccountIds,
        audit_info: AuditInfo,
    },
    Approved {
        tx_id: LedgerTxId,
        audit_info: AuditInfo,
    },
    InterestIncurred {
        tx_id: LedgerTxId,
        tx_ref: String,
        amount: UsdCents,
<<<<<<< HEAD
        recorded_at: DateTime<Utc>,
=======
        audit_info: AuditInfo,
>>>>>>> 478989c6
    },
    PaymentRecorded {
        tx_id: LedgerTxId,
        tx_ref: String,
        principal_amount: UsdCents,
        interest_amount: UsdCents,
<<<<<<< HEAD
        recorded_at: DateTime<Utc>,
=======
        transaction_recorded_at: DateTime<Utc>,
        audit_info: AuditInfo,
>>>>>>> 478989c6
    },
    CollateralUpdated {
        tx_id: LedgerTxId,
        tx_ref: String,
        collateral: Satoshis,
        action: CollateralAction,
        recorded_at: DateTime<Utc>,
        audit_info: AuditInfo,
    },
    Completed {
        tx_id: LedgerTxId,
        tx_ref: String,
        completed_at: DateTime<Utc>,
        audit_info: AuditInfo,
    },
}

impl EntityEvent for LoanEvent {
    type EntityId = LoanId;
    fn event_table_name() -> &'static str {
        "loan_events"
    }
}

#[derive(Builder)]
#[builder(pattern = "owned", build_fn(error = "EntityError"))]
pub struct Loan {
    pub id: LoanId,
    pub customer_id: CustomerId,
    pub terms: TermValues,
    pub account_ids: LoanAccountIds,
    pub customer_account_ids: CustomerLedgerAccountIds,
    pub(super) events: EntityEvents<LoanEvent>,
}

impl Loan {
    pub fn created_at(&self) -> DateTime<Utc> {
        self.events
            .entity_first_persisted_at
            .expect("entity_first_persisted_at not found")
    }

    pub fn initial_principal(&self) -> UsdCents {
        if let Some(LoanEvent::Initialized { principal, .. }) = self.events.iter().next() {
            *principal
        } else {
            unreachable!("Initialized event not found")
        }
    }

    fn principal_payments(&self) -> UsdCents {
        self.events
            .iter()
            .filter_map(|event| match event {
                LoanEvent::PaymentRecorded {
                    principal_amount, ..
                } => Some(*principal_amount),
                _ => None,
            })
            .fold(UsdCents::ZERO, |acc, amount| acc + amount)
    }

    fn interest_payments(&self) -> UsdCents {
        self.events
            .iter()
            .filter_map(|event| match event {
                LoanEvent::PaymentRecorded {
                    interest_amount, ..
                } => Some(*interest_amount),
                _ => None,
            })
            .fold(UsdCents::ZERO, |acc, amount| acc + amount)
    }

    fn interest_recorded(&self) -> UsdCents {
        self.events
            .iter()
            .filter_map(|event| match event {
                LoanEvent::InterestIncurred { amount, .. } => Some(*amount),
                _ => None,
            })
            .fold(UsdCents::ZERO, |acc, amount| acc + amount)
    }

    pub fn outstanding(&self) -> LoanReceivable {
        LoanReceivable {
            principal: self.initial_principal() - self.principal_payments(),
            interest: self.interest_recorded() - self.interest_payments(),
        }
    }

    pub fn collateral(&self) -> Satoshis {
        let total = self.events.iter().fold(SignedSatoshis::ZERO, |acc, event| {
            if let LoanEvent::CollateralUpdated {
                action, collateral, ..
            } = event
            {
                let signed_collateral = SignedSatoshis::from(*collateral);
                match action {
                    CollateralAction::Add => acc + signed_collateral,
                    CollateralAction::Remove => acc - signed_collateral,
                }
            } else {
                acc
            }
        });
        Satoshis::try_from(total).expect("should be a valid satoshi amount")
    }

    pub fn transactions(&self) -> Vec<LoanTransaction> {
        let mut transactions = vec![];

        for event in self.events.iter().rev() {
            match event {
                LoanEvent::CollateralUpdated {
                    collateral,
                    action,
                    recorded_at,
                    ..
                } => match action {
                    CollateralAction::Add => {
                        transactions.push(LoanTransaction::Sats(SatsTransaction {
                            amount: *collateral,
                            transaction_type: TransactionType::CollateralAdded,
                            recorded_at: *recorded_at,
                        }));
                    }
                    CollateralAction::Remove => {
                        transactions.push(LoanTransaction::Sats(SatsTransaction {
                            amount: *collateral,
                            transaction_type: TransactionType::CollateralRemoved,
                            recorded_at: *recorded_at,
                        }));
                    }
                },

                LoanEvent::InterestIncurred {
                    amount,
                    recorded_at,
                    ..
                } => {
                    transactions.push(LoanTransaction::UsdCents(UsdCentsTransaction {
                        amount: *amount,
                        transaction_type: TransactionType::InterestCharged,
                        recorded_at: *recorded_at,
                    }));
                }

                LoanEvent::PaymentRecorded {
                    principal_amount,
                    interest_amount,
                    recorded_at: transaction_recorded_at,
                    ..
                } => {
                    if *principal_amount != UsdCents::ZERO {
                        transactions.push(LoanTransaction::UsdCents(UsdCentsTransaction {
                            amount: *principal_amount,
                            transaction_type: TransactionType::PrincipalReduction,
                            recorded_at: *transaction_recorded_at,
                        }));
                    }
                    if *interest_amount != UsdCents::ZERO {
                        transactions.push(LoanTransaction::UsdCents(UsdCentsTransaction {
                            amount: *interest_amount,
                            transaction_type: TransactionType::InterestInstallment,
                            recorded_at: *transaction_recorded_at,
                        }));
                    }
                }

                _ => {}
            }
        }

        transactions
    }

    pub(super) fn is_approved(&self) -> bool {
        for event in self.events.iter() {
            match event {
                LoanEvent::Approved { .. } => return true,
                _ => continue,
            }
        }
        false
    }

    pub fn status(&self) -> LoanStatus {
        if self.is_completed() {
            LoanStatus::Closed
        } else if self.is_approved() {
            LoanStatus::Active
        } else {
            LoanStatus::New
        }
    }

    pub(super) fn approve(
        &mut self,
        tx_id: LedgerTxId,
        audit_info: AuditInfo,
    ) -> Result<(), LoanError> {
        if self.is_approved() {
            return Err(LoanError::AlreadyApproved);
        }

        if self.collateral() == Satoshis::ZERO {
            return Err(LoanError::NoCollateral);
        }

        self.events.push(LoanEvent::Approved { tx_id, audit_info });

        Ok(())
    }

    pub fn next_interest_at(&self) -> Option<DateTime<Utc>> {
        if !self.is_completed() && !self.is_expired() {
            Some(
                self.terms
                    .interval
                    .next_interest_payment(chrono::Utc::now()),
            )
        } else {
            None
        }
    }

    fn is_expired(&self) -> bool {
        Utc::now() > self.terms.duration.expiration_date(self.created_at())
    }

    fn count_interest_incurred(&self) -> usize {
        self.events
            .iter()
            .filter(|event| matches!(event, LoanEvent::InterestIncurred { .. }))
            .count()
    }

    pub fn is_completed(&self) -> bool {
        self.events
            .iter()
            .any(|event| matches!(event, LoanEvent::Completed { .. }))
    }

    fn days_for_interest_calculation(&self) -> u32 {
        if self.count_interest_incurred() == 0 {
            self.terms
                .interval
                .next_interest_payment(self.created_at())
                .day()
                - self.created_at().day()
                + 1 // 1 is added to account for the day when the loan was
                    // approved
        } else {
            self.terms.interval.next_interest_payment(Utc::now()).day()
        }
    }

<<<<<<< HEAD
    pub fn initiate_interest(&self) -> Result<LoanInterestAccrual, LoanError> {
=======
    pub fn add_interest(
        &mut self,
        tx_id: LedgerTxId,
        audit_info: AuditInfo,
    ) -> Result<(UsdCents, String), LoanError> {
>>>>>>> 478989c6
        if self.is_completed() {
            return Err(LoanError::AlreadyCompleted);
        }

        let interest = self.terms.calculate_interest(
            self.initial_principal(),
            self.days_for_interest_calculation(),
        );

        let tx_ref = format!(
            "{}-interest-{}",
            self.id,
            self.count_interest_incurred() + 1
        );
        Ok(LoanInterestAccrual {
            interest,
            tx_ref,
            tx_id: LedgerTxId::new(),
            loan_account_ids: self.account_ids,
        })
    }

    pub fn confirm_interest(
        &mut self,
        LoanInterestAccrual {
            interest,
            tx_ref,
            tx_id,
            ..
        }: LoanInterestAccrual,
        executed_at: DateTime<Utc>,
    ) -> () {
        self.events.push(LoanEvent::InterestIncurred {
            tx_id,
            tx_ref,
            amount: interest,
<<<<<<< HEAD
            recorded_at: executed_at,
=======
            audit_info,
>>>>>>> 478989c6
        });
    }

    pub(super) fn initiate_repayment(
        &self,
        record_amount: UsdCents,
    ) -> Result<LoanRepayment, LoanError> {
        if self.is_completed() {
            return Err(LoanError::AlreadyCompleted);
        }
        let outstanding = self.outstanding();
        if outstanding.total() < record_amount {
            return Err(LoanError::PaymentExceedsOutstandingLoanAmount(
                record_amount,
                outstanding.total(),
            ));
        }
        let amounts = outstanding.allocate_payment(record_amount)?;
        let tx_ref = format!("{}-payment-{}", self.id, self.count_recorded_payments() + 1);
        let res = if outstanding.total() == record_amount {
            let collateral_tx_ref = format!("{}-collateral", self.id,);
            LoanRepayment::Final {
                payment_tx_id: LedgerTxId::new(),
                payment_tx_ref: tx_ref,
                collateral_tx_id: LedgerTxId::new(),
                collateral_tx_ref,
                collateral: self.collateral(),
                loan_account_ids: self.account_ids,
                customer_account_ids: self.customer_account_ids,
                amounts,
            }
        } else {
            LoanRepayment::Partial {
                tx_id: LedgerTxId::new(),
                tx_ref,
                loan_account_ids: self.account_ids,
                customer_account_ids: self.customer_account_ids,
                amounts,
            }
        };
        Ok(res)
    }

    pub fn confirm_repayment(
        &mut self,
        repayment: LoanRepayment,
        transaction_recorded_at: DateTime<Utc>,
        audit_info: AuditInfo,
    ) {
        match repayment {
            LoanRepayment::Partial {
                tx_id,
                tx_ref,
                amounts:
                    LoanPaymentAmounts {
                        interest,
                        principal,
                    },
                ..
            } => {
                self.events.push(LoanEvent::PaymentRecorded {
                    tx_id,
                    tx_ref,
                    principal_amount: principal,
                    interest_amount: interest,
<<<<<<< HEAD
                    recorded_at: transaction_recorded_at,
=======
                    transaction_recorded_at,
                    audit_info,
>>>>>>> 478989c6
                });
            }
            LoanRepayment::Final {
                payment_tx_id,
                payment_tx_ref,
                collateral_tx_id,
                collateral_tx_ref,
                amounts:
                    LoanPaymentAmounts {
                        interest,
                        principal,
                    },
                collateral,
                ..
            } => {
                self.events.push(LoanEvent::PaymentRecorded {
                    tx_id: payment_tx_id,
                    tx_ref: payment_tx_ref,
                    principal_amount: principal,
                    interest_amount: interest,
<<<<<<< HEAD
                    recorded_at: transaction_recorded_at,
=======
                    transaction_recorded_at,
                    audit_info,
>>>>>>> 478989c6
                });
                self.events.push(LoanEvent::CollateralUpdated {
                    tx_id: collateral_tx_id,
                    tx_ref: collateral_tx_ref.clone(),
                    collateral,
                    action: CollateralAction::Remove,
                    recorded_at: transaction_recorded_at,
                    audit_info,
                });
                self.events.push(LoanEvent::Completed {
                    tx_id: collateral_tx_id,
                    tx_ref: collateral_tx_ref,
                    completed_at: transaction_recorded_at,
                    audit_info,
                });
            }
        }
    }

    fn count_recorded_payments(&self) -> usize {
        self.events
            .iter()
            .filter(|event| matches!(event, LoanEvent::PaymentRecorded { .. }))
            .count()
    }

    fn count_collateral_adjustments(&self) -> usize {
        self.events
            .iter()
            .filter(|event| matches!(event, LoanEvent::CollateralUpdated { .. }))
            .count()
    }

    pub(super) fn initiate_collateral_update(
        &self,
        updated_collateral: Satoshis,
    ) -> Result<LoanCollateralUpdate, LoanError> {
        let current_collateral = self.collateral();
        let diff =
            SignedSatoshis::from(updated_collateral) - SignedSatoshis::from(current_collateral);

        if diff == SignedSatoshis::ZERO {
            return Err(LoanError::CollateralNotUpdated(
                current_collateral,
                updated_collateral,
            ));
        }

        let (collateral, action) = if diff > SignedSatoshis::ZERO {
            (Satoshis::try_from(diff)?, CollateralAction::Add)
        } else {
            (Satoshis::try_from(diff.abs())?, CollateralAction::Remove)
        };

        let tx_ref = format!(
            "{}-collateral-{}",
            self.id,
            self.count_collateral_adjustments() + 1
        );

        let tx_id = LedgerTxId::new();

        Ok(LoanCollateralUpdate {
            collateral,
            loan_account_ids: self.account_ids,
            tx_ref,
            tx_id,
            action,
        })
    }

    pub(super) fn confirm_collateral_update(
        &mut self,
        LoanCollateralUpdate {
            tx_id,
            tx_ref,
            collateral,
            action,
            ..
        }: LoanCollateralUpdate,
        executed_at: DateTime<Utc>,
        audit_info: AuditInfo,
    ) {
        self.events.push(LoanEvent::CollateralUpdated {
            tx_id,
            tx_ref,
            collateral,
            action,
            recorded_at: executed_at,
            audit_info,
        });
    }
}

impl Entity for Loan {
    type Event = LoanEvent;
}

impl TryFrom<EntityEvents<LoanEvent>> for Loan {
    type Error = EntityError;

    fn try_from(events: EntityEvents<LoanEvent>) -> Result<Self, Self::Error> {
        let mut builder = LoanBuilder::default();
        for event in events.iter() {
            match event {
                LoanEvent::Initialized {
                    id,
                    customer_id,
                    account_ids,
                    customer_account_ids,
                    terms,
                    ..
                } => {
                    builder = builder
                        .id(*id)
                        .customer_id(*customer_id)
                        .terms(terms.clone())
                        .account_ids(*account_ids)
                        .customer_account_ids(*customer_account_ids)
                }
                LoanEvent::Approved { .. } => (),
                LoanEvent::InterestIncurred { .. } => (),
                LoanEvent::PaymentRecorded { .. } => (),
                LoanEvent::Completed { .. } => (),
                LoanEvent::CollateralUpdated { .. } => (),
            }
        }
        builder.events(events).build()
    }
}

#[derive(Debug, Builder)]
pub struct NewLoan {
    #[builder(setter(into))]
    pub(super) id: LoanId,
    #[builder(setter(into))]
    pub(super) customer_id: CustomerId,
    terms: TermValues,
    principal: UsdCents,
    account_ids: LoanAccountIds,
    customer_account_ids: CustomerLedgerAccountIds,
    #[builder(setter(into))]
    pub(super) audit_info: AuditInfo,
}

impl NewLoan {
    pub fn builder(audit_info: AuditInfo) -> NewLoanBuilder {
        let mut builder = NewLoanBuilder::default();
        builder.audit_info(audit_info);
        builder
    }

    pub(super) fn initial_events(self) -> EntityEvents<LoanEvent> {
        EntityEvents::init(
            self.id,
            [LoanEvent::Initialized {
                id: self.id,
                customer_id: self.customer_id,
                principal: self.principal,
                terms: self.terms,
                account_ids: self.account_ids,
                customer_account_ids: self.customer_account_ids,
                audit_info: self.audit_info,
            }],
        )
    }
}

#[cfg(test)]
mod test {
    use rust_decimal_macros::dec;

    use crate::loan::{Duration, InterestInterval};

    use super::*;

    fn terms() -> TermValues {
        TermValues::builder()
            .annual_rate(dec!(12))
            .duration(Duration::Months(3))
            .interval(InterestInterval::EndOfMonth)
            .liquidation_cvl(dec!(105))
            .margin_call_cvl(dec!(125))
            .initial_cvl(dec!(140))
            .build()
            .expect("should build a valid term")
    }

    fn dummy_audit_info() -> AuditInfo {
        AuditInfo {
            audit_entry_id: AuditEntryId::from(1),
            sub: Subject::from(UserId::new()),
        }
    }

    fn init_events() -> EntityEvents<LoanEvent> {
        EntityEvents::init(
            LoanId::new(),
            [
                LoanEvent::Initialized {
                    id: LoanId::new(),
                    customer_id: CustomerId::new(),
                    principal: UsdCents::from(100),
                    terms: terms(),
                    account_ids: LoanAccountIds::new(),
                    customer_account_ids: CustomerLedgerAccountIds::new(),
                    audit_info: dummy_audit_info(),
                },
                LoanEvent::InterestIncurred {
                    tx_id: LedgerTxId::new(),
                    tx_ref: "tx_ref".to_string(),
                    amount: UsdCents::from(5),
<<<<<<< HEAD
                    recorded_at: Utc::now(),
=======
                    audit_info: dummy_audit_info(),
>>>>>>> 478989c6
                },
            ],
        )
    }

    #[test]
    fn outstanding() {
        let mut loan = Loan::try_from(init_events()).unwrap();
        assert_eq!(
            loan.outstanding(),
            LoanReceivable {
                principal: UsdCents::from(100),
                interest: UsdCents::from(5)
            }
        );
        let amount = UsdCents::from(4);
        let repayment = loan.initiate_repayment(amount).unwrap();
        loan.confirm_repayment(repayment, Utc::now(), dummy_audit_info());
        assert_eq!(
            loan.outstanding(),
            LoanReceivable {
                principal: UsdCents::from(100),
                interest: UsdCents::from(1)
            }
        );
        let amount = UsdCents::from(2);
        let repayment = loan.initiate_repayment(amount).unwrap();
        loan.confirm_repayment(repayment, Utc::now(), dummy_audit_info());
        assert_eq!(
            loan.outstanding(),
            LoanReceivable {
                principal: UsdCents::from(99),
                interest: UsdCents::ZERO
            }
        );

        let amount = UsdCents::from(100);
        let res = loan.initiate_repayment(amount);
        assert!(res.is_err());

        let amount = UsdCents::from(99);
        let repayment = loan.initiate_repayment(amount).unwrap();
        loan.confirm_repayment(repayment, Utc::now(), dummy_audit_info());
        assert_eq!(
            loan.outstanding(),
            LoanReceivable {
                principal: UsdCents::ZERO,
                interest: UsdCents::ZERO
            }
        );

        assert!(loan.is_completed());
    }

    #[test]
    fn prevent_double_approve() {
        let mut loan = Loan::try_from(init_events()).unwrap();
        let loan_collateral_update = loan
            .initiate_collateral_update(Satoshis::from(10000))
            .unwrap();
        loan.confirm_collateral_update(loan_collateral_update, Utc::now(), dummy_audit_info());
        let res = loan.approve(LedgerTxId::new(), dummy_audit_info());
        assert!(res.is_ok());

        let res = loan.approve(LedgerTxId::new(), dummy_audit_info());
        assert!(res.is_err());
    }

    #[test]
    fn status() {
        let mut loan = Loan::try_from(init_events()).unwrap();
        assert_eq!(loan.status(), LoanStatus::New);
        let loan_collateral_update = loan
            .initiate_collateral_update(Satoshis::from(10000))
            .unwrap();
        loan.confirm_collateral_update(loan_collateral_update, Utc::now(), dummy_audit_info());
        let _ = loan.approve(LedgerTxId::new(), dummy_audit_info());
        assert_eq!(loan.status(), LoanStatus::Active);
        let amount = UsdCents::from(105);
        let repayment = loan.initiate_repayment(amount).unwrap();
        loan.confirm_repayment(repayment, Utc::now(), dummy_audit_info());
        assert_eq!(loan.status(), LoanStatus::Closed);
    }

    #[test]
    fn collateral() {
        let mut loan = Loan::try_from(init_events()).unwrap();
        // initially collateral should be 0
        assert_eq!(loan.collateral(), Satoshis::ZERO);

        let loan_collateral_update = loan
            .initiate_collateral_update(Satoshis::from(10000))
            .unwrap();
        loan.confirm_collateral_update(loan_collateral_update, Utc::now(), dummy_audit_info());
        assert_eq!(loan.collateral(), Satoshis::from(10000));

        let loan_collateral_update = loan
            .initiate_collateral_update(Satoshis::from(5000))
            .unwrap();
        loan.confirm_collateral_update(loan_collateral_update, Utc::now(), dummy_audit_info());
        assert_eq!(loan.collateral(), Satoshis::from(5000));
    }

    #[test]
    fn cannot_approve_if_loan_has_no_collateral() {
        let mut loan = Loan::try_from(init_events()).unwrap();
        let res = loan.approve(LedgerTxId::new(), dummy_audit_info());
        assert!(matches!(res, Err(LoanError::NoCollateral)));
    }
}<|MERGE_RESOLUTION|>--- conflicted
+++ resolved
@@ -89,23 +89,16 @@
         tx_id: LedgerTxId,
         tx_ref: String,
         amount: UsdCents,
-<<<<<<< HEAD
         recorded_at: DateTime<Utc>,
-=======
-        audit_info: AuditInfo,
->>>>>>> 478989c6
+        audit_info: AuditInfo,
     },
     PaymentRecorded {
         tx_id: LedgerTxId,
         tx_ref: String,
         principal_amount: UsdCents,
         interest_amount: UsdCents,
-<<<<<<< HEAD
         recorded_at: DateTime<Utc>,
-=======
-        transaction_recorded_at: DateTime<Utc>,
-        audit_info: AuditInfo,
->>>>>>> 478989c6
+        audit_info: AuditInfo,
     },
     CollateralUpdated {
         tx_id: LedgerTxId,
@@ -364,15 +357,7 @@
         }
     }
 
-<<<<<<< HEAD
     pub fn initiate_interest(&self) -> Result<LoanInterestAccrual, LoanError> {
-=======
-    pub fn add_interest(
-        &mut self,
-        tx_id: LedgerTxId,
-        audit_info: AuditInfo,
-    ) -> Result<(UsdCents, String), LoanError> {
->>>>>>> 478989c6
         if self.is_completed() {
             return Err(LoanError::AlreadyCompleted);
         }
@@ -404,16 +389,14 @@
             ..
         }: LoanInterestAccrual,
         executed_at: DateTime<Utc>,
+        audit_info: AuditInfo,
     ) -> () {
         self.events.push(LoanEvent::InterestIncurred {
             tx_id,
             tx_ref,
             amount: interest,
-<<<<<<< HEAD
             recorded_at: executed_at,
-=======
             audit_info,
->>>>>>> 478989c6
         });
     }
 
@@ -460,7 +443,7 @@
     pub fn confirm_repayment(
         &mut self,
         repayment: LoanRepayment,
-        transaction_recorded_at: DateTime<Utc>,
+        recorded_at: DateTime<Utc>,
         audit_info: AuditInfo,
     ) {
         match repayment {
@@ -479,12 +462,8 @@
                     tx_ref,
                     principal_amount: principal,
                     interest_amount: interest,
-<<<<<<< HEAD
-                    recorded_at: transaction_recorded_at,
-=======
-                    transaction_recorded_at,
+                    recorded_at,
                     audit_info,
->>>>>>> 478989c6
                 });
             }
             LoanRepayment::Final {
@@ -505,25 +484,21 @@
                     tx_ref: payment_tx_ref,
                     principal_amount: principal,
                     interest_amount: interest,
-<<<<<<< HEAD
-                    recorded_at: transaction_recorded_at,
-=======
-                    transaction_recorded_at,
+                    recorded_at,
                     audit_info,
->>>>>>> 478989c6
                 });
                 self.events.push(LoanEvent::CollateralUpdated {
                     tx_id: collateral_tx_id,
                     tx_ref: collateral_tx_ref.clone(),
                     collateral,
                     action: CollateralAction::Remove,
-                    recorded_at: transaction_recorded_at,
+                    recorded_at,
                     audit_info,
                 });
                 self.events.push(LoanEvent::Completed {
                     tx_id: collateral_tx_id,
                     tx_ref: collateral_tx_ref,
-                    completed_at: transaction_recorded_at,
+                    completed_at: recorded_at,
                     audit_info,
                 });
             }
@@ -723,11 +698,8 @@
                     tx_id: LedgerTxId::new(),
                     tx_ref: "tx_ref".to_string(),
                     amount: UsdCents::from(5),
-<<<<<<< HEAD
                     recorded_at: Utc::now(),
-=======
                     audit_info: dummy_audit_info(),
->>>>>>> 478989c6
                 },
             ],
         )
