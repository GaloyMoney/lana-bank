--- conflicted
+++ resolved
@@ -162,12 +162,18 @@
 
 impl std::fmt::Display for Subject {
     fn fmt(&self, f: &mut std::fmt::Formatter<'_>) -> std::fmt::Result {
-<<<<<<< HEAD
-        match self {
-            Subject::Customer(id) => write!(f, "customer:{}", id),
-            Subject::User(id) => write!(f, "user:{}", id),
-            Subject::System(id) => write!(f, "system:{}", id),
-        }
+        let id: uuid::Uuid = match self {
+            Subject::Customer(id) => id.into(),
+            Subject::User(id) => id.into(),
+            Subject::System(id) => match id {
+                SystemNode::Init => SYSTEM_INIT,
+                SystemNode::Core => SYSTEM_CORE,
+                SystemNode::Kratos => SYSTEM_KRATOS,
+                SystemNode::Sumsub => SYSTEM_SUMSUB,
+            },
+        };
+        write!(f, "{}:{}", SubjectDiscriminants::from(self).as_ref(), id)?;
+        Ok(())
     }
 }
 
@@ -177,33 +183,12 @@
             Subject::Customer(id) => id.0,
             Subject::User(id) => id.0,
             Subject::System(node) => match node {
-=======
-        let id: uuid::Uuid = match self {
-            Subject::Customer(id) => id.into(),
-            Subject::User(id) => id.into(),
-            Subject::System(id) => match id {
->>>>>>> bc276464
                 SystemNode::Init => SYSTEM_INIT,
                 SystemNode::Core => SYSTEM_CORE,
                 SystemNode::Kratos => SYSTEM_KRATOS,
                 SystemNode::Sumsub => SYSTEM_SUMSUB,
             },
-<<<<<<< HEAD
-        }
-    }
-}
-
-impl From<String> for Subject {
-    fn from(s: String) -> Self {
-        s.parse().expect("cannot parse subject from String")
-    }
-}
-
-#[derive(async_graphql::Enum, Serialize, Deserialize, Debug, Clone, Copy, PartialEq, Eq, Hash)]
-=======
-        };
-        write!(f, "{}:{}", SubjectDiscriminants::from(self).as_ref(), id)?;
-        Ok(())
+        }
     }
 }
 
@@ -222,7 +207,6 @@
     strum::Display,
 )]
 #[strum(serialize_all = "kebab-case")]
->>>>>>> bc276464
 pub enum Role {
     Superuser,
     Admin,
