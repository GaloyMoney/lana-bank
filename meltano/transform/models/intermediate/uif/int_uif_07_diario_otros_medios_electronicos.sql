--- conflicted
+++ resolved
@@ -61,40 +61,6 @@
 ),
 
 withdrawal_transactions as (
-<<<<<<< HEAD
-    select
-        withdrawal_public_ids.id as numeroregistrobancario,
-        wct.withdrawal_confirmed_at as fechatransaccion,
-        cast(null as integer) as tipopersonaa,
-        null as detallespersonaa,
-        cast(null as integer) as tipopersonab,
-        null as detallespersonab,
-        aer.public_id as numerocuentapo,
-        'Cuenta Corriente' as clasecuentapo,
-        wer.reference as conceptotransaccionpo,
-        wer.amount_usd as valorotrosmedioselectronicospo,
-        cast(null as string) as numeroproductopb,
-        cast(null as string) as clasecuentapb,
-        wer.amount_usd as montotransaccionpb,
-        wer.amount_usd as valormedioelectronicopb,
-        cast(null as string) as bancocuentadestinatariapb,
-        json_object(
-            'direccionAgencia', bank_address.full_address,
-            'idDepartamento', bank_address.region_id,
-            'idMunicipio', bank_address.town_id
-        ) as estacionservicio
-    from int_core_withdrawal_events_rollup as wer
-    inner join relevant_withdrawals as rw
-        on wer.withdrawal_id = rw.withdrawal_id
-    left join withdrawal_confirmation_timestamps as wct
-        on wer.withdrawal_id = wct.withdrawal_id
-    left join int_core_deposit_account_events_rollup as aer
-        on wer.deposit_account_id = aer.deposit_account_id
-    left join stg_core_public_ids as withdrawal_public_ids
-        on wer.withdrawal_id = withdrawal_public_ids.target_id
-    cross join -- Note: this assumes there's only one address!
-        seed_bank_address as bank_address
-=======
 select
     withdrawal_public_ids.id as numeroRegistroBancario,
     JSON_OBJECT(
@@ -127,44 +93,9 @@
     on wer.withdrawal_id = withdrawal_public_ids.target_id
 cross join -- Note: this assumes there's only one address!
 seed_bank_address as bank_address
->>>>>>> 4880c089
 ),
 
 deposit_transactions as (
-<<<<<<< HEAD
-    select
-        deposit_public_ids.id as numeroregistrobancario,
-        dct.deposit_confirmed_at as fechatransaccion,
-        cast(null as integer) as tipopersonaa,
-        null as detallespersonaa,
-        cast(null as integer) as tipopersonab,
-        null as detallespersonab,
-        cast(null as string) as numerocuentapo,
-        cast(null as string) as clasecuentapo,
-        der.reference as conceptotransaccionpo,
-        der.amount_usd as valorotrosmedioselectronicospo,
-        aer.public_id as numeroproductopb,
-        'Cuenta Corriente' as clasecuentapb,
-        der.amount_usd as montotransaccionpb,
-        der.amount_usd as valormedioelectronicopb,
-        cast(null as string) as bancocuentadestinatariapb,
-        json_object(
-            'direccionAgencia', bank_address.full_address,
-            'idDepartamento', bank_address.region_id,
-            'idMunicipio', bank_address.town_id
-        ) as estacionservicio
-    from int_core_deposit_events_rollup as der
-    inner join relevant_deposits as rd
-        on der.deposit_id = rd.deposit_id
-    left join deposit_confirmation_timestamps as dct
-        on der.deposit_id = dct.deposit_id
-    left join int_core_deposit_account_events_rollup as aer
-        on der.deposit_account_id = aer.deposit_account_id
-    left join stg_core_public_ids as deposit_public_ids
-        on der.deposit_id = deposit_public_ids.target_id
-    cross join -- Note: this assumes there's only one address!
-        seed_bank_address as bank_address
-=======
 select
     deposit_public_ids.id as numeroRegistroBancario,
     JSON_OBJECT(
@@ -197,7 +128,6 @@
     on der.deposit_id = deposit_public_ids.target_id
 cross join -- Note: this assumes there's only one address!
 seed_bank_address as bank_address
->>>>>>> 4880c089
 )
 
 select
@@ -221,7 +151,7 @@
 union all
 select
     numeroregistrobancario,
-    estacionservicio,
+    estacionservicio,main
     fechatransaccion,
     tipopersonaa,
     detallespersonaa,
