--- conflicted
+++ resolved
@@ -429,8 +429,4 @@
             period: day
           error_after:
             count: 7
-<<<<<<< HEAD
-            period: day
-=======
-            period: day 
->>>>>>> 3c1000ad
+            period: day