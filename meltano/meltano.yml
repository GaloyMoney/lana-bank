--- conflicted
+++ resolved
@@ -102,7 +102,6 @@
         drop-all-relations:
           args: run-operation drop_all_relations
   utilities:
-<<<<<<< HEAD
   - name: sqlfluff
     variant: sqlfluff
     pip_url: sqlfluff sqlfluff-templater-dbt dbt-core dbt-bigquery
@@ -130,25 +129,3 @@
     - name: DBT_BIGQUERY_PROJECT
       env: DBT_BIGQUERY_PROJECT
       value: lana-dev-440721
-=======
-    - name: sqlfluff
-      variant: sqlfluff
-      pip_url: sqlfluff sqlfluff-templater-dbt dbt-core dbt-bigquery
-      settings:
-        - name: dataset
-          env: DBT_BIGQUERY_DATASET
-        - name: keyfile
-          env: DBT_BIGQUERY_KEYFILE
-        - name: auth_method
-          env: DBT_BIGQUERY_AUTH_METHOD
-          value: service-account
-        - name: project
-          env: DBT_BIGQUERY_PROJECT
-          value: lana-dev-440721
-    - name: airflow
-      variant: apache
-      pip_url:
-        git+https://github.com/meltano/airflow-ext.git@main apache-airflow[postgres]==2.10.4
-        --constraint
-        https://raw.githubusercontent.com/apache/airflow/constraints-2.10.4/constraints-no-providers-${MELTANO__PYTHON_VERSION}.txt
->>>>>>> 8945fa29
